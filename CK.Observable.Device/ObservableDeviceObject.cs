using CK.Core;
using CK.DeviceModel;
using System;
using System.Collections.Generic;
using System.Linq;

namespace CK.Observable.Device
{
    /// <summary>
    /// Non generic abstract base class for device. It is not intended to be specialized directly: use the
    /// generic <see cref="ObservableDeviceObject{TSidekick}"/> as the object device base.
    /// </summary>
    [SerializationVersion( 1 )]
    public abstract class ObservableDeviceObject : ObservableObject, ISidekickLocator
    {
        DeviceStatus? _status;
        ObservableEventHandler _statusChanged;
        ObservableEventHandler _configurationChanged;
        internal IDeviceBridge _bridge;

#pragma warning disable CS8618 // Non-nullable _bridge uninitialized. Consider declaring as nullable.

        private protected ObservableDeviceObject( string deviceName )
        {
            DeviceName = deviceName ?? throw new ArgumentNullException( nameof( deviceName ) );
        }

<<<<<<< HEAD
        protected ObservableDeviceObject( RevertSerialization _ ) : base( _ ) { }

        ObservableDeviceObject( IBinaryDeserializer r, TypeReadInfo info )
                : base( RevertSerialization.Default )
=======
        #region Old Deserialization
        ObservableDeviceObject( IBinaryDeserializer r, TypeReadInfo? info )
                : base( BinarySerialization.Sliced.Instance )
>>>>>>> c5745f7a
        {
            DeviceName = info.Version == 0 ? r.ReadNullableString()! : r.ReadString();
            _statusChanged = new ObservableEventHandler( r );
            if( info.Version == 1 )
            {
                _configurationChanged = new ObservableEventHandler( r );
            }
        }
        #endregion

        #region New serialization

        protected ObservableDeviceObject( BinarySerialization.Sliced _ ) : base( _ ) { }

        ObservableDeviceObject( BinarySerialization.IBinaryDeserializer d, BinarySerialization.ITypeReadInfo info )
        : base( BinarySerialization.Sliced.Instance )
        {
            DeviceName = d.Reader.ReadNullableString();
            _statusChanged = new ObservableEventHandler( d );
        }

        public static void Write( BinarySerialization.IBinarySerializer d, in ObservableDeviceObject o )
        {
<<<<<<< HEAD
            w.Write( DeviceName );
            _statusChanged.Write( w );
            _configurationChanged.Write( w );
=======
            d.Writer.WriteNullableString( o.DeviceName );
            o._statusChanged.Write( d );
>>>>>>> c5745f7a
        }
        #endregion

#pragma warning restore CS8618

        internal interface IDeviceBridge
        {
            ObservableDomainSidekick Sidekick { get; }

            BaseConfigureDeviceCommand CreateConfigureCommand( DeviceConfiguration? configuration );

            BaseStartDeviceCommand CreateStartCommand();

            BaseStopDeviceCommand CreateStopCommand();

            BaseDestroyDeviceCommand CreateDestroyCommand();

            BaseSetControllerKeyDeviceCommand CreateSetControllerKeyCommand();

            IEnumerable<string> CurrentlyAvailableDeviceNames { get; }

            string? ControllerKey { get; }

            T CreateCommand<T>( Action<T>? configuration ) where T : BaseDeviceCommand, new();
        }

        /// <summary>
        /// Gets the name of this device.
        /// </summary>
        public string DeviceName { get; }

        /// <summary>
        /// Gets the device status.
        /// This is null when no device named <see cref="DeviceName"/> exist in the device host.
        /// </summary>
        public DeviceStatus? Status
        {
            get => _status;
            internal set
            {
                if( _status != value )
                {
                    _status = value;
                    OnPropertyChanged( nameof(Status), value );
                }
            }
        }

        /// <summary>
        /// Raised whenever <see cref="Status"/> has changed.
        /// </summary>
        public event SafeEventHandler StatusChanged
        {
            add => _statusChanged.Add( value, nameof(StatusChanged) );
            remove => _statusChanged.Remove( value );
        }

        /// <summary>
        /// Gets the last successfully applied configuration of this device.
        /// This is null when no device named <see cref="DeviceName"/> exist in the device host.
        /// <para>
        /// A DeviceConfiguration is mutable by design and this is a clone of the last applied configuration:
        /// it can be updated, but this has no effect on the actual device's configuration: to apply
        /// the configuration, <see cref="ApplyDeviceConfiguration"/> must be used.
        /// </para>
        /// </summary>
        [NotExportable]
        public DeviceConfiguration? Configuration { get; internal set; }

        /// <summary>
        /// Raised whenever <see cref="Configuration"/> has changed.
        /// </summary>
        public event SafeEventHandler ConfigurationChanged
        {
            add => _configurationChanged.Add( value, nameof( ConfigurationChanged ) );
            remove => _configurationChanged.Remove( value );
        }

        /// <summary>
        /// Sends a <see cref="BaseConfigureDeviceCommand"/> command to the device with the wanted configuration.
        /// <para>
        /// Caution: <see cref="ThrowOnUnboundedDevice"/> is called, <see cref="IsBoundDevice"/> must be true before calling this.
        /// </para>
        /// </summary>
        public void ApplyDeviceConfiguration( DeviceConfiguration configuration )
        {
            if( configuration == null ) throw new ArgumentNullException( nameof( configuration ) );
            ThrowOnUnboundedDevice();
            var cmd = _bridge.CreateConfigureCommand( configuration );
            cmd.ControllerKey = Domain.DomainName;
            cmd.DeviceName = DeviceName;
            Domain.SendCommand( cmd, _bridge.Sidekick );
        }

        /// <summary>
        /// Gets whether the device is under control of this object or the <see cref="IDevice.ControllerKey"/> is null: the device
        /// doesn't restrict the commands.
        /// </summary>
        public bool HasDeviceControl { get; internal set; }

        /// <summary>
        /// Gets whether the device is under control of this object, excluding the other ones.
        /// <para>
        /// A device is under exclusive control of this observable device if and only if its <see cref="IDevice.ControllerKey"/>
        /// is this <see cref="DomainView.DomainName"/>.
        /// </para>
        /// </summary>
        public bool HasExclusiveDeviceControl { get; internal set; }

        /// <summary>
        /// Gets whether this observable object device is bound to a <see cref="IDevice"/>.
        /// Note that <see cref="Status"/> and <see cref="Configuration"/> are both null if this device is unbound and
        /// that this flag is [NotExportable].
        /// </summary>
        [NotExportable]
        public bool IsBoundDevice => Status != null;

        ObservableDomainSidekick ISidekickLocator.Sidekick => _bridge.Sidekick;

        /// <summary>
        /// Throws an <see cref="InvalidOperationException"/> if this observable object device is not bound
        /// to a <see cref="IDevice"/>.
        /// Note that <see cref="Status"/> and <see cref="Configuration"/> are both null if this device is unbound.
        /// </summary>
        public void ThrowOnUnboundedDevice()
        {
            if( Status == null )
            {
                var msg = $"Device '{DeviceName}' of type '{GetType().Name}' is not bound to any device. Available device names: '{_bridge.CurrentlyAvailableDeviceNames.Concatenate( "', '" )}'.";
                throw new InvalidOperationException( msg );
            }
        }

        /// <summary>
        /// Sends a start command to the device.
        /// <para>
        /// Caution: <see cref="ThrowOnUnboundedDevice"/> is called, <see cref="IsBoundDevice"/> must be true before calling this.
        /// </para>
        /// </summary>
        public void SendStartDeviceCommand()
        {
            ThrowOnUnboundedDevice();
            var cmd = _bridge.CreateStartCommand();
            cmd.ControllerKey = Domain.DomainName;
            cmd.DeviceName = DeviceName;
            Domain.SendCommand( cmd, _bridge.Sidekick );
        }

        /// <summary>
        /// Sends a stop command to the device.
        /// <para>
        /// Caution: <see cref="ThrowOnUnboundedDevice"/> is called, <see cref="IsBoundDevice"/> must be true before calling this.
        /// </para>
        /// </summary>
        public void SendStopDeviceCommand()
        {
            ThrowOnUnboundedDevice();
            var cmd = _bridge.CreateStopCommand();
            cmd.ControllerKey = Domain.DomainName;
            cmd.DeviceName = DeviceName;
            Domain.SendCommand( cmd, _bridge.Sidekick );
        }

        /// <summary>
        /// Sends a command to take the control of the device if <see cref="HasExclusiveDeviceControl"/> is false.
        /// The <see cref="IDevice.ControllerKey"/> is set to this <see cref="DomainView.DomainName"/>.
        /// <para>
        /// Caution: <see cref="ThrowOnUnboundedDevice"/> is called, <see cref="IsBoundDevice"/> must be true before calling this.
        /// </para>
        /// </summary>
        public void SendEnsureExclusiveControlCommand()
        {
            ThrowOnUnboundedDevice();
            if( !HasExclusiveDeviceControl )
            {
                var cmd = _bridge.CreateSetControllerKeyCommand();
                cmd.ControllerKey = _bridge.ControllerKey;
                cmd.NewControllerKey = Domain.DomainName;
                cmd.DeviceName = DeviceName;
                Domain.SendCommand( cmd, _bridge.Sidekick );
            }
        }

        /// <summary>
        /// Sends a command to release the control of the device if <see cref="HasExclusiveDeviceControl"/> is true.
        /// <para>
        /// Caution: <see cref="ThrowOnUnboundedDevice"/> is called, <see cref="IsBoundDevice"/> must be true before calling this.
        /// </para>
        /// </summary>
        public void SendReleaseExclusiveControlCommand()
        {
            ThrowOnUnboundedDevice();
            if( HasExclusiveDeviceControl )
            {
                var cmd = _bridge.CreateSetControllerKeyCommand();
                cmd.ControllerKey = Domain.DomainName;
                cmd.NewControllerKey = null;
                cmd.DeviceName = DeviceName;
                Domain.SendCommand( cmd, _bridge.Sidekick );
            }
        }

        /// <summary>
        /// Creates a new command of the given type with its <see cref="DeviceCommand.DeviceName"/> and <see cref="DeviceCommand.ControllerKey"/>.
        /// Note that if the <see cref="DeviceCommand.HostType"/> is not compatible with the actual <see cref="IDeviceHost"/> of this
        /// <see cref="ObservableDeviceObject{TSidekick}"/> sidekick, a <see cref="InvalidOperationException"/> is thrown.
        /// </summary>
        /// <typeparam name="T">The type of the command to create.</typeparam>
        /// <param name="configuration">Optional configurator of the command.</param>
        /// <returns>A ready to use command.</returns>
        protected T CreateDeviceCommand<T>( Action<T>? configuration = null ) where T : BaseDeviceCommand, new() => _bridge.CreateCommand<T>( configuration );

        /// <summary>
        /// Simple helper that calls <see cref="CreateDeviceCommand{T}(Action{T}?)"/> and <see cref="DomainView.SendCommand(in ObservableDomainCommand)"/>.
        /// </summary>
        /// <typeparam name="T">The type of the command to create.</typeparam>
        /// <param name="configuration">Optional configurator of the command.</param>
        protected void SendDeviceCommand<T>( Action<T>? configuration = null ) where T : BaseDeviceCommand, new()
        {
            Domain.SendCommand( CreateDeviceCommand( configuration ), _bridge.Sidekick );
        }

        protected override void OnDestroy()
        {
            _configurationChanged.RemoveAll();
            _statusChanged.RemoveAll();
            // Using nullable just in case EnsureDomainSidekick has not been called.
            ((IInternalObservableDeviceSidekick?)_bridge?.Sidekick)?.OnObjectDestroyed( Domain.Monitor, this );
            base.OnDestroy();
        }
    }
}<|MERGE_RESOLUTION|>--- conflicted
+++ resolved
@@ -25,16 +25,9 @@
             DeviceName = deviceName ?? throw new ArgumentNullException( nameof( deviceName ) );
         }
 
-<<<<<<< HEAD
-        protected ObservableDeviceObject( RevertSerialization _ ) : base( _ ) { }
-
+        #region Old Deserialization
         ObservableDeviceObject( IBinaryDeserializer r, TypeReadInfo info )
-                : base( RevertSerialization.Default )
-=======
-        #region Old Deserialization
-        ObservableDeviceObject( IBinaryDeserializer r, TypeReadInfo? info )
                 : base( BinarySerialization.Sliced.Instance )
->>>>>>> c5745f7a
         {
             DeviceName = info.Version == 0 ? r.ReadNullableString()! : r.ReadString();
             _statusChanged = new ObservableEventHandler( r );
@@ -54,18 +47,13 @@
         {
             DeviceName = d.Reader.ReadNullableString();
             _statusChanged = new ObservableEventHandler( d );
+            _configurationChanged.Write( w );
         }
 
         public static void Write( BinarySerialization.IBinarySerializer d, in ObservableDeviceObject o )
         {
-<<<<<<< HEAD
-            w.Write( DeviceName );
-            _statusChanged.Write( w );
-            _configurationChanged.Write( w );
-=======
             d.Writer.WriteNullableString( o.DeviceName );
             o._statusChanged.Write( d );
->>>>>>> c5745f7a
         }
         #endregion
 
