<Project Sdk="Microsoft.NET.Sdk">
  <Sdk Name="Microsoft.Build.CentralPackageVersions" Version="2.0.79" />
  <Import Project="..\Common\Shared.props" />
  <PropertyGroup>
<<<<<<< HEAD
    <TargetFramework>net6.0</TargetFramework>
=======
    <TargetFramework>netcoreapp3.1</TargetFramework>
>>>>>>> c5745f7a
    <Nullable>enable</Nullable>
    <LangVersion>Latest</LangVersion>
  </PropertyGroup>
  
  <ItemGroup>
    <PackageReference Include="CK.StObj.Model" />
    <PackageReference Include="System.Threading.Channels" />
    <PackageReference Include="CK.BinarySerialization.Sliced" />
  </ItemGroup>
  
</Project><|MERGE_RESOLUTION|>--- conflicted
+++ resolved
@@ -2,11 +2,7 @@
   <Sdk Name="Microsoft.Build.CentralPackageVersions" Version="2.0.79" />
   <Import Project="..\Common\Shared.props" />
   <PropertyGroup>
-<<<<<<< HEAD
     <TargetFramework>net6.0</TargetFramework>
-=======
-    <TargetFramework>netcoreapp3.1</TargetFramework>
->>>>>>> c5745f7a
     <Nullable>enable</Nullable>
     <LangVersion>Latest</LangVersion>
   </PropertyGroup>
