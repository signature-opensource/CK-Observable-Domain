using CK.Core;
using System;
using System.Collections;
using System.Collections.Generic;
using System.Linq;

namespace CK.Observable
{
    /// <summary>
    /// Implements a simple observable <see cref="Dictionary{TKey, TValue}"/>.
    /// </summary>
    /// <typeparam name="TKey">The type of the keys in the dictionary.</typeparam>
    /// <typeparam name="TValue">The type of the values in the dictionary.</typeparam>
    [SerializationVersion( 0 )]
    public class ObservableDictionary<TKey, TValue> : ObservableObject, IDictionary<TKey, TValue>, IObservableReadOnlyDictionary<TKey, TValue> where TKey : notnull
    {
        readonly Dictionary<TKey, TValue> _map;
        ObservableEventHandler<CollectionMapSetEvent> _itemSet;
        ObservableEventHandler<CollectionMapSetEvent> _itemAdded;
        ObservableEventHandler<CollectionClearEvent> _collectionCleared;
        ObservableEventHandler<CollectionRemoveKeyEvent> _itemRemoved;

        /// <summary>
        /// Raised when an existing item has been updated by <see cref="this[TKey]"/> to a different value.
        /// </summary>
        public event SafeEventHandler<CollectionMapSetEvent> ItemSet
        {
            add => _itemSet.Add( value, nameof( ItemSet ) );
            remove => _itemSet.Remove( value );
        }

        /// <summary>
        /// Raised when a new item has been added by <see cref="this[TKey]"/> or <see cref="Add(TKey, TValue)"/>.
        /// </summary>
        public event SafeEventHandler<CollectionMapSetEvent> ItemAdded
        {
            add => _itemAdded.Add( value, nameof( ItemAdded ) );
            remove => _itemAdded.Remove( value );
        }

        /// <summary>
        /// Raised by <see cref="Clear"/>.
        /// </summary>
        public event SafeEventHandler<CollectionClearEvent> CollectionCleared
        {
            add => _collectionCleared.Add( value, nameof( CollectionCleared ) );
            remove => _collectionCleared.Remove( value );
        }

        /// <summary>
        /// Raised by <see cref="Remove(TKey)"/>.
        /// </summary>
        public event SafeEventHandler<CollectionRemoveKeyEvent> ItemRemoved
        {
            add => _itemRemoved.Add( value, nameof( CollectionCleared ) );
            remove => _itemRemoved.Remove( value );
        }

        /// <summary>
        /// Initializes a new empty <see cref="ObservableDictionary{TKey, TValue}"/>.
        /// </summary>
        public ObservableDictionary()
        {
            _map = new Dictionary<TKey, TValue>();
        }

<<<<<<< HEAD
        /// <summary>
        /// Specialized deserialization constructor for specialized classes.
        /// </summary>
        /// <param name="_">Unused parameter.</param>
#pragma warning disable CS8618 // Non-nullable field must contain a non-null value when exiting constructor. Consider declaring as nullable.
        protected ObservableDictionary( RevertSerialization _ ) : base( _ ) { }
#pragma warning restore CS8618 // Non-nullable field must contain a non-null value when exiting constructor. Consider declaring as nullable.
=======
        #region Old Serialization
>>>>>>> c5745f7a

        ObservableDictionary( IBinaryDeserializer r, TypeReadInfo? info )
                : base( BinarySerialization.Sliced.Instance )
        {
            _map = (Dictionary<TKey, TValue>)r.ReadObject()!;
            _itemSet = new ObservableEventHandler<CollectionMapSetEvent>( r );
            _itemAdded = new ObservableEventHandler<CollectionMapSetEvent>( r );
            _collectionCleared = new ObservableEventHandler<CollectionClearEvent>( r );
            _itemRemoved = new ObservableEventHandler<CollectionRemoveKeyEvent>( r );
        }
        #endregion

        #region New Serialization
        /// <summary>
        /// Specialized deserialization constructor for specialized classes.
        /// </summary>
        /// <param name="_">Unused parameter.</param>
#pragma warning disable CS8618 // Non-nullable field must contain a non-null value when exiting constructor. Consider declaring as nullable.
        protected ObservableDictionary( BinarySerialization.Sliced _ ) : base( _ ) { }
#pragma warning restore CS8618 // Non-nullable field must contain a non-null value when exiting constructor. Consider declaring as nullable.

        ObservableDictionary( BinarySerialization.IBinaryDeserializer d, BinarySerialization.ITypeReadInfo info )
            : base( BinarySerialization.Sliced.Instance )
        {
            _map = d.ReadObject<Dictionary<TKey, TValue>>()!;
            _itemSet = new ObservableEventHandler<CollectionMapSetEvent>( d );
            _itemAdded = new ObservableEventHandler<CollectionMapSetEvent>( d );
            _collectionCleared = new ObservableEventHandler<CollectionClearEvent>( d );
            _itemRemoved = new ObservableEventHandler<CollectionRemoveKeyEvent>( d );
        }

        public static void Write( BinarySerialization.IBinarySerializer s, in ObservableDictionary<TKey, TValue> o )
        {
            s.WriteObject( o._map );
            o._itemSet.Write( s );
            o._itemAdded.Write( s );
            o._collectionCleared.Write( s );
            o._itemRemoved.Write( s );
        }
        #endregion

        internal override ObjectExportedKind ExportedKind => ObjectExportedKind.Map;

        /// <summary>
        /// Gets or sets the value associated with the specified key.
        /// </summary>
        /// <param name="key">The key of the value to get or set.</param>
        /// <returns>
        /// The value associated with the specified key. If the specified key is not found,
        /// a get operation throws a <see cref="KeyNotFoundException"/>, and
        /// a set operation creates a new element with the specified key.
        /// </returns>
        public TValue this[TKey key]
        {
            get => _map[key];
            set
            {
                if( _map.TryGetValue( key, out var exists ) )
                {
                    if( !EqualityComparer<TValue>.Default.Equals( value, exists ) )
                    {
                        _map[key] = value;
                        CollectionMapSetEvent? e = ActualDomain.OnCollectionMapSet( this, key, value );
                        if( e != null && _itemSet.HasHandlers ) _itemSet.Raise( this, e );
                    }
                }
                else Add( key, value );
           }
        }

        /// <summary>
        /// Gets a collection containing the keys in dictionary.
        /// </summary>
        public Dictionary<TKey, TValue>.KeyCollection Keys => _map.Keys;

        /// <summary>
        /// Gets a collection containing the values in the dictionary.
        /// </summary>
        public Dictionary<TKey, TValue>.ValueCollection Values => _map.Values;

        /// <summary>
        /// Gets the number of key/value pairs contained in the dictionary.
        /// </summary>
        public int Count => _map.Count;

        bool ICollection<KeyValuePair<TKey, TValue>>.IsReadOnly => false;

        IEnumerable<TKey> IReadOnlyDictionary<TKey, TValue>.Keys => _map.Keys;

        IEnumerable<TValue> IReadOnlyDictionary<TKey, TValue>.Values => _map.Values;

        ICollection<TKey> IDictionary<TKey, TValue>.Keys => _map.Keys;

        ICollection<TValue> IDictionary<TKey, TValue>.Values => _map.Values;

        /// <summary>
        /// Adds the specified key and value to the dictionary.
        /// </summary>
        /// <param name="key">The key of the element to add.</param>
        /// <param name="value">The value of the element to add. The value can be null for reference types.</param>
        public void Add( TKey key, TValue value )
        {
            _map.Add( key, value );
            CollectionMapSetEvent? e = ActualDomain.OnCollectionMapSet( this, key, value );
            if( e != null && _itemAdded.HasHandlers ) _itemAdded.Raise( this, e );
        }

        void ICollection<KeyValuePair<TKey, TValue>>.Add( KeyValuePair<TKey, TValue> item ) => Add( item.Key, item.Value );

        /// <summary>
        /// Removes all keys and values from this dictionary.
        /// </summary>
        public void Clear() => Clear( false );

        /// <summary>
        /// Clears this dictionary of all its entries, optionally destroying all values that are <see cref="IDestroyableObject"/>.
        /// <para>
        /// Note that keys, if they are <see cref="IDestroyableObject"/> are not destroyed, only <see cref="Values"/> can automatically
        /// be destroyed.
        /// </para>
        /// </summary>
        /// <param name="destroyValues">True to call <see cref="IDestroyableObject.Destroy()"/> on destroyable values.</param>
        public void Clear( bool destroyValues )
        {
            if( _map.Count > 0 )
            {
                if( destroyValues )
                {
                    DestroyValues();
                }
                _map.Clear();
                CollectionClearEvent? e = ActualDomain.OnCollectionClear( this );
                if( e != null && _collectionCleared.HasHandlers ) _collectionCleared.Raise( this, e );
            }
        }

        protected void DestroyValues()
        {
            // Take a snapshot so that OnDestroyed reflexes can safely alter the _map.
            foreach( var d in _map.Values.OfType<IDestroyableObject>().ToArray() )
            {
                d.Destroy();
            }
        }

        /// <summary>
        /// Removes the value with the specified key from the dictionary.
        /// </summary>
        /// <param name="key">The key of the element to remove.</param>
        /// <returns>true if the element is successfully found and removed; otherwise, false. This method returns false if key is not found in the dictionary.</returns>
        public bool Remove( TKey key )
        {
            if( _map.Remove( key ) )
            {
                CollectionRemoveKeyEvent? e = ActualDomain.OnCollectionRemoveKey( this, key );
                if( e != null && _itemRemoved.HasHandlers ) _itemRemoved.Raise( this, e );
                return true;
            }
            return false;
        }

        bool ICollection<KeyValuePair<TKey, TValue>>.Remove( KeyValuePair<TKey, TValue> item )
        {
            // Removing a pair from a dictionary also checks the value equality.
            if( ((IDictionary<TKey, TValue>)_map).Remove( item ) )
            {
                CollectionRemoveKeyEvent? e = ActualDomain.OnCollectionRemoveKey( this, item.Key );
                if( e != null && _itemRemoved.HasHandlers ) _itemRemoved.Raise( this, e );
                return true;
            }
            return false;
        }

        bool ICollection<KeyValuePair<TKey, TValue>>.Contains( KeyValuePair<TKey, TValue> item ) => ((IDictionary<TKey, TValue>)_map).Contains( item );

        /// <summary>
        /// Determines whether the dictionary contains the specified key.
        /// </summary>
        /// <param name="key">The key to locate in the dictionary.</param>
        /// <returns>true if the dictionary contains an element with the specified key; otherwise, false.</returns>
        public bool ContainsKey( TKey key ) => _map.ContainsKey( key );

        /// <summary>
        /// Copies the key/value pairs to an array.
        /// </summary>
        /// <param name="array">The target array.</param>
        /// <param name="arrayIndex">The index in the target array.</param>
        public void CopyTo( KeyValuePair<TKey, TValue>[] array, int arrayIndex ) => ((IDictionary<TKey, TValue>)_map).CopyTo( array, arrayIndex );

        /// <summary>
        /// Gets the enumerator.
        /// </summary>
        /// <returns>The enumerator.</returns>
        public IEnumerator<KeyValuePair<TKey, TValue>> GetEnumerator() => _map.GetEnumerator();

        /// <summary>
        /// Gets the value associated with the specified key.
        /// </summary>
        /// <param name="key">The key of the value to get.</param>
        /// <param name="value">
        /// When this method returns, contains the value associated with the specified key,
        /// if the key is found; otherwise, the default value for the type of the value parameter.
        /// This parameter is passed uninitialized.
        /// </param>
        /// <returns>True if the dictionary contains an element with the specified key; otherwise, false.</returns>
        public bool TryGetValue( TKey key, out TValue value ) => _map.TryGetValue( key, out value );

        IEnumerator IEnumerable.GetEnumerator() => _map.GetEnumerator();

    }
}<|MERGE_RESOLUTION|>--- conflicted
+++ resolved
@@ -64,17 +64,9 @@
             _map = new Dictionary<TKey, TValue>();
         }
 
-<<<<<<< HEAD
-        /// <summary>
-        /// Specialized deserialization constructor for specialized classes.
-        /// </summary>
-        /// <param name="_">Unused parameter.</param>
+        #region Old Serialization
 #pragma warning disable CS8618 // Non-nullable field must contain a non-null value when exiting constructor. Consider declaring as nullable.
-        protected ObservableDictionary( RevertSerialization _ ) : base( _ ) { }
 #pragma warning restore CS8618 // Non-nullable field must contain a non-null value when exiting constructor. Consider declaring as nullable.
-=======
-        #region Old Serialization
->>>>>>> c5745f7a
 
         ObservableDictionary( IBinaryDeserializer r, TypeReadInfo? info )
                 : base( BinarySerialization.Sliced.Instance )
