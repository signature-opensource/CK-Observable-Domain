using CK.BinarySerialization;
using CK.Core;
using Microsoft.Extensions.DependencyInjection;
using System;
using System.Collections;
using System.Collections.Generic;
using System.ComponentModel;
using System.Diagnostics;
using System.Diagnostics.CodeAnalysis;
using System.IO;
using System.Linq;
using System.Net.NetworkInformation;
using System.Net.WebSockets;
using System.Reflection;
using System.Text;
using System.Threading;
using System.Threading.Tasks;

namespace CK.Observable
{

    /// <summary>
    /// Base class for any observable domain without strongly typed root. This class should not be specialized:
    /// you must use specialized <see cref="ObservableChannel{T}"/> or <see cref="ObservableDomain{T1, T2, T3, T4}"/>
    /// for domains with strongly typed roots.
    /// </summary>
    /// <remarks>
    /// This object is marked with <see cref="NotExportableAttribute"/> just to be safe if a domain reference appears the public API of
    /// an <see cref="ObservableObject"/>. This should not happen since ObservableObject (and their non-exportable cousins like <see cref="InternalObject"/>
    /// or <see cref="ObservableTimer"/> and <see cref="ObservableReminder"/>) has access to a "light" <see cref="DomainView"/> through a
    /// protected property <see cref="ObservableObject.Domain"/>.
    /// </remarks>
    [NotExportable( Error = "No interaction with the ObservableDomain must be made from the observable objects." )]
    public partial class ObservableDomain : IObservableDomain, IDisposable, IObservableDomainInspector
    {
        /// <summary>
        /// An artificial <see cref="CKExceptionData"/> that is added to
        /// <see cref="IObservableTransaction.Errors"/> whenever a transaction
        /// has not been committed.
        /// </summary>
        public static readonly CKExceptionData UncomittedTransaction = new CKExceptionData( "Uncommitted transaction.", "Not.An.Exception", "Not.An.Exception, No.Assembly", null, null, null, null, null, null );

        /// <summary>
        /// Default timeout before <see cref="ObtainDomainMonitor(int, bool)"/> creates a new temporary <see cref="IDisposableActivityMonitor"/>
        /// instead of reusing the default one.
        /// </summary>
        public const int LockedDomainMonitorTimeout = 1000;

        /// <summary>
        /// Current serialization version.
        /// </summary>
        public const int CurrentSerializationVersion = 8;

        /// <summary>
        /// The length in bytes of the <see cref="SecretKey"/>.
        /// </summary>
        public const int DomainSecretKeyLength = 512;

        /// <summary>
        /// Gets an opaque object that is a command (can be send to <see cref="DomainView.SendCommand(object, bool)"/>) that
        /// triggers a snapshot of the domain (if a <see cref="IObservableDomainClient"/> can honor it).
        /// </summary>
        public static readonly object SnapshotDomainCommand = DBNull.Value;

        [ThreadStatic]
        internal static ObservableDomain? CurrentThreadDomain;

        internal readonly IExporterResolver _exporters;
        readonly ISerializerResolver _serializers;
        readonly IDeserializerResolver _deserializers;
        readonly TimeManager _timeManager;
        readonly SidekickManager _sidekickManager;
        readonly ObservableDomainPostActionExecutor _domainPostActionExecutor;
        internal readonly Random _random;
        Action<ISuccessfulTransactionEvent>? _inspectorEvent;
<<<<<<< HEAD
=======
        BinarySerializerContext _serializerContext;
        BinaryDeserializerContext _deserializerContext;
>>>>>>> c5745f7a

        /// <summary>
        /// Maps property names to PropInfo that contains the property index.
        /// </summary>
        readonly Dictionary<string, ObservablePropertyChangedEventArgs> _properties;
        /// <summary>
        /// Map property index to PropInfo that contains the property name.
        /// </summary>
        readonly List<ObservablePropertyChangedEventArgs> _propertiesByIndex;

        readonly ChangeTracker _changeTracker;
        readonly AllCollection _exposedObjects;
        readonly ReaderWriterLockSlim _lock;
        readonly List<int> _freeList;
        byte[] _domainSecret;

        class InternalObjectCollection : IReadOnlyCollection<InternalObject>
        {
            readonly ObservableDomain _domain;

            public InternalObjectCollection( ObservableDomain d ) => _domain = d;

            public int Count => _domain._internalObjectCount;

            public IEnumerator<InternalObject> GetEnumerator()
            {
                var o = _domain._firstInternalObject;
                while( o != null )
                {
                    yield return o;
                    o = o.Next;
                }
            }

            IEnumerator IEnumerable.GetEnumerator() => GetEnumerator();
        }

        readonly InternalObjectCollection _exposedInternalObjects;
        int _internalObjectCount;
        InternalObject? _firstInternalObject;
        InternalObject? _lastInternalObject;

        ObservableObject?[] _objects;
        /// There are few tracker objects and they typically have a long
        /// lifetime (as they're often roots for specific objects like sensors).
        readonly List<IObservableDomainActionTracker> _trackers;

        /// <summary>
        /// Since we manage the array directly, this is
        /// the equivalent of a List{ObservableObject}.Count (and _objects.Length
        /// is the capacity):
        /// the null cells (the ones registered in _freeList) are included.
        /// </summary>
        int _objectsListCount;

        /// <summary>
        /// This is the actual number of objects, null cells of _objects are NOT included.
        /// </summary>
        int _actualObjectCount;

        int _currentObjectUniquifier;

        /// <summary>
        /// The root objects among all _objects.
        /// </summary>
        List<ObservableRootObject> _roots;

        IObservableTransaction? _currentTran;
        int _transactionSerialNumber;
        DateTime _transactionCommitTimeUtc;

        // Available to objects.
        internal readonly ObservableDomainEventArgs DefaultEventArgs;

        // A reusable domain monitor is created on-demand and is protected by an exclusive lock.
        DomainActivityMonitor _domainMonitor;
        readonly SemaphoreSlim _domainMonitorLock;

        // This lock is used to allow one and only one Save at a time: this is to protect
        // the potential fake transaction that is used when saving.
        readonly object _saveLock;

        bool _deserializeOrInitializing;
        bool _disposed;

        /// <summary>
        /// Exposes the non null objects in _objects as a collection.
        /// </summary>
        class AllCollection : IObservableAllObjectsCollection
        {
            readonly ObservableDomain _d;

            public AllCollection( ObservableDomain d )
            {
                _d = d;
            }

            public ObservableObject? this[long id] => this[new ObservableObjectId( id, false )];

            public ObservableObject? this[ObservableObjectId id]
            {
                get
                {
                    if( id.IsValid )
                    {
                        int idx = id.Index;
                        if( idx < _d._objectsListCount )
                        {
                            var o = _d._objects[idx];
                            if( o != null && o.OId == id ) return o;
                        }
                    }
                    return null;
                }
            }

            public int Count => _d._actualObjectCount;

            public T? Get<T>( ObservableObjectId id, bool throwOnTypeMismacth = true ) where T : ObservableObject
            {
                var o = this[id];
                if( o == null ) return null;
                return throwOnTypeMismacth ? (T)o : o as T;
            }

            public T? Get<T>( long id, bool throwOnTypeMismacth = true ) where T : ObservableObject => Get<T>( new ObservableObjectId( id, false ) );

            public IEnumerator<ObservableObject> GetEnumerator() => _d._objects.Take( _d._objectsListCount )
                                                                               .Where( o => o != null )
                                                                               .Select( o => o! ) // Waiting for https://github.com/dotnet/roslyn/issues/37468
                                                                               .GetEnumerator();

            IEnumerator IEnumerable.GetEnumerator() => GetEnumerator();
        }

        /// <summary>
        /// The change tracker handles the transformation of actual changes into events that are
        /// optimized and serialized by the <see cref="Commit(ObservableDomain, Func{string, ObservablePropertyChangedEventArgs}, DateTime)"/> method.
        /// </summary>
        class ChangeTracker
        {
            class PropChanged
            {
                public readonly ObservableObject Object;
                public readonly ObservablePropertyChangedEventArgs Info;
                public object? FinalValue;

                public long Key => Info.GetObjectPropertyId( Object );

                public PropChanged( ObservableObject o, ObservablePropertyChangedEventArgs p, object? final )
                {
                    Object = o;
                    Info = p;
                    FinalValue = final;
                }
            }

            readonly List<ObservableEvent> _changeEvents;
            readonly Dictionary<ObservableObject, List<PropertyInfo>?> _newObjects;
            readonly Dictionary<long, PropChanged> _propChanged;
            // A new list is allocated each time since commands can be appended to it after the commit, during the
            // OnSuccessfulTransaction raising.
            List<ObservableDomainCommand> _commands;

            public ChangeTracker()
            {
                _changeEvents = new List<ObservableEvent>();
                _newObjects = new Dictionary<ObservableObject, List<PropertyInfo>?>( PureObjectRefEqualityComparer<ObservableObject>.Default );
                _propChanged = new Dictionary<long, PropChanged>();
                _commands = new List<ObservableDomainCommand>();
            }

            public SuccessfulTransactionEventArgs Commit( ObservableDomain domain,
                                                          Func<string, ObservablePropertyChangedEventArgs> ensurePropertInfo,
                                                          DateTime startTime,
                                                          int tranNum )
            {
                _changeEvents.RemoveAll( e => e is ICollectionEvent c && c.Object.IsDestroyed );
                foreach( var p in _propChanged.Values )
                {
                    if( !p.Object.IsDestroyed )
                    {
                        _changeEvents.Add( new PropertyChangedEvent( p.Object, p.Info.PropertyId, p.Info.PropertyName, p.FinalValue ) );
                        if( _newObjects.TryGetValue( p.Object, out var exportables ) )
                        {
                            Debug.Assert( exportables != null, "If the object is not exportable, there must be no property changed events." );
                            int idx = exportables.IndexOf( exp => exp.Name == p.Info.PropertyName );
                            if( idx >= 0 ) exportables.RemoveAt( idx );
                        }
                    }
                }
                foreach( var kv in _newObjects )
                {
                    if( kv.Value == null || kv.Value.Count == 0 ) continue;
                    foreach( var exp in kv.Value )
                    {
                        object propValue = exp.GetValue( kv.Key );
                        var pInfo = ensurePropertInfo( exp.Name );
                        _changeEvents.Add( new PropertyChangedEvent( kv.Key, pInfo.PropertyId, pInfo.PropertyName, propValue ) );
                    }
                }
                var result = new SuccessfulTransactionEventArgs( domain, domain.FindPropertyId, _changeEvents.ToArray(), _commands, startTime, tranNum );
                Reset();
                return result;
            }

            /// <summary>
            /// Clears all events collected so far from the 3 internal lists and allocates a new empty command list for the next transaction.
            /// </summary>
            public void Reset()
            {
                _changeEvents.Clear();
                _newObjects.Clear();
                _propChanged.Clear();
                _commands = new List<ObservableDomainCommand>();
            }

            /// <summary>
            /// Gets whether the object has been created in the current transaction:
            /// it belongs to the _newObjects dictionary.
            /// </summary>
            /// <param name="o">The potential new object.</param>
            /// <returns>True if this is a new object. False if the object has been created earlier.</returns>
            internal bool IsNewObject( ObservableObject o ) => _newObjects.ContainsKey( o );

            /// <summary>
            /// Called when a new object is being created.
            /// </summary>
            /// <param name="o">The object itself.</param>
            /// <param name="objectId">The assigned object identifier.</param>
            /// <param name="exporter">The export driver of the object. Can be null.</param>
            internal void OnNewObject( ObservableObject o, ObservableObjectId objectId, IObjectExportTypeDriver exporter )
            {
                _changeEvents.Add( new NewObjectEvent( o, objectId ) );
                if( exporter != null )
                {
                    _newObjects.Add( o, exporter.ExportableProperties.ToList() );
                }
                else _newObjects.Add( o, null );
            }

            internal void OnDisposeObject( ObservableObject o )
            {
                if( IsNewObject( o ) )
                {
                    int idx = _changeEvents.IndexOf( e => e is NewObjectEvent n ? n.Object == o : false );
                    _changeEvents.RemoveAt( idx );
                    _newObjects.Remove( o );
                }
                else
                {
                    _changeEvents.Add( new DisposedObjectEvent( o ) );
                }
            }

            internal void OnNewProperty( ObservablePropertyChangedEventArgs info )
            {
                _changeEvents.Add( new NewPropertyEvent( info.PropertyId, info.PropertyName ) );
            }

            internal void OnPropertyChanged( ObservableObject o, ObservablePropertyChangedEventArgs p, object? after )
            {
                PropChanged c;
                if( _propChanged.TryGetValue( p.GetObjectPropertyId( o ), out c ) )
                {
                    c.FinalValue = after;
                }
                else
                {
                    c = new PropChanged( o, p, after );
                    _propChanged.Add( c.Key, c );
                }
            }

            internal ListRemoveAtEvent OnListRemoveAt( ObservableObject o, int index )
            {
                var e = new ListRemoveAtEvent( o, index );
                _changeEvents.Add( e );
                return e;
            }

            internal ListSetAtEvent OnListSetAt( ObservableObject o, int index, object value )
            {
                var e = new ListSetAtEvent( o, index, value );
                _changeEvents.Add( e );
                return e;
            }

            internal CollectionClearEvent OnCollectionClear( ObservableObject o )
            {
                var e = new CollectionClearEvent( o );
                _changeEvents.Add( e );
                return e;
            }

            internal ListInsertEvent OnListInsert( ObservableObject o, int index, object? item )
            {
                var e = new ListInsertEvent( o, index, item );
                _changeEvents.Add( e );
                return e;
            }

            internal CollectionMapSetEvent OnCollectionMapSet( ObservableObject o, object key, object? value )
            {
                var e = new CollectionMapSetEvent( o, key, value );
                _changeEvents.Add( e );
                return e;
            }

            internal CollectionRemoveKeyEvent OnCollectionRemoveKey( ObservableObject o, object key )
            {
                var e = new CollectionRemoveKeyEvent( o, key );
                _changeEvents.Add( e );
                return e;
            }

            internal CollectionAddKeyEvent OnCollectionAddKey( ObservableObject o, object key )
            {
                var e = new CollectionAddKeyEvent( o, key );
                _changeEvents.Add( e );
                return e;
            }

            internal void OnSendCommand( in ObservableDomainCommand command ) => _commands.Add( command );

        }

        /// <summary>
        /// Implements <see cref="IObservableTransaction"/>.
        /// </summary>
        class Transaction : IObservableTransaction
        {
            readonly ObservableDomain? _previous;
            readonly ObservableDomain _domain;
            readonly IDisposableGroup _monitorGroup;
            readonly DateTime _startTime;
            CKExceptionData[] _errors;
            TransactionResult _result;
            bool _resultInitialized;
            bool _fromModifyAsync;

            public Transaction( ObservableDomain d, IActivityMonitor monitor, DateTime startTime, IDisposableGroup g, bool fromModifyAsync )
            {
                _domain = d;
                Monitor = monitor;
                _previous = CurrentThreadDomain;
                CurrentThreadDomain = d;
                _startTime = startTime;
                _monitorGroup = g;
                _errors = Array.Empty<CKExceptionData>();
                _fromModifyAsync = fromModifyAsync;
            }

            public DateTime StartTime => _startTime;

            public IActivityMonitor Monitor { get; }

            public IReadOnlyList<CKExceptionData> Errors => _errors;

            public void AddError( CKExceptionData d )
            {
                Debug.Assert( d != null );
                Array.Resize( ref _errors, _errors.Length + 1 );
                _errors[_errors.Length - 1] = d;
            }

            public TransactionResult Commit()
            {
                // If result has already been initialized, we exit immediately.
                if( _resultInitialized ) return _result;

                _resultInitialized = true;

                Debug.Assert( _domain._currentTran == this );
                Debug.Assert( _domain._lock.IsWriteLockHeld );

                SuccessfulTransactionEventArgs? ctx = null;
                if( _errors.Length != 0 )
                {
                    using( Monitor.OpenWarn( "Committing a Transaction on error. Calling DomainClient.OnTransactionFailure." ) )
                    {
                        // On errors, resets the change tracker, sends the errors to the Clients
                        // and creates an error TransactionResult. 
                        _result = new TransactionResult( _errors, _startTime );
                        _domain._changeTracker.Reset();
                        try
                        {
                            _domain.DomainClient?.OnTransactionFailure( Monitor, _domain, _errors );
                        }
                        catch( Exception ex )
                        {
                            Monitor.Error( "Error in DomainClient.OnTransactionFailure.", ex );
                            _result.SetClientError( ex );
                        }
                    }
                }
                else
                {
                    using( Monitor.OpenDebug( "Transaction has no error. Calling DomainClient.OnTransactionCommit." ) )
                    {
                        ctx = _domain._changeTracker.Commit( _domain, _domain.EnsurePropertyInfo, _startTime, ++_domain._transactionSerialNumber );
                        _domain._transactionCommitTimeUtc = ctx.CommitTimeUtc;
                        try
                        {
                            _result = new TransactionResult( ctx );
                            _domain.DomainClient?.OnTransactionCommit( ctx );
                        }
                        catch( Exception ex )
                        {
                            Monitor.Fatal( "Error in IObservableTransactionManager.OnTransactionCommit. This is a Critical error since the Domain state integrity may be compromised.", ex );
                            _result.SetClientError( ex );
                            ctx = null;
                        }
                    }
                }

                CurrentThreadDomain = _previous;
                _monitorGroup.Dispose();
                _domain._currentTran = null;

                using( Monitor.OpenDebug( "Leaving WriteLock. Raising SuccessfulTransaction event." ) )
                {
                    _domain._lock.ExitWriteLock();
                    // Back to Readable lock: publishes SuccessfulTransaction.
                    if( _result.Success )
                    {
                        Debug.Assert( ctx != null );

                        var errors = _domain.RaiseOnSuccessfulTransaction( ctx );
                        if( errors != null ) _result.SetSuccessfulTransactionErrors( errors );
                    }
                }
                // Before leaving the read lock (nobody can start a new transaction), let's enqueue
                // the transaction result.
                // This is why we must know here if we are called by ModifyAsync (handling is guaranteed) or by
                // a direct Modify in which case, the domain post actions are lost.
                // Since no post actions will be executed if an error occurs, we skip this.
                if( _result.Success && _fromModifyAsync )
                {
                    _result.Initialize( true );
                    _domain._domainPostActionExecutor.Enqueue( _result );
                }
                else
                {
                    _result.Initialize( false );
                }
                _domain._lock.ExitUpgradeableReadLock();
                // Outside of the lock: on success, sidekicks execute the Command objects.
                if( _result.Success )
                {
                    using( Monitor.OpenDebug( "Leaving UpgradeableReadLock and no error so far: submitting Commands to sidekicks." ) )
                    {
                        Debug.Assert( _result._postActions != null && _result._domainPostActions != null );
                        var errors = _domain._sidekickManager.ExecuteCommands( Monitor, _result, _result._postActions, _result._domainPostActions );
                        if( errors != null ) _result.SetCommandHandlingErrors( errors );
                    }
                }
                Monitor.Debug( () => "Committed: " + _result.ToString() );
                return _result;
            }

            public void Dispose()
            {
                if( _domain._currentTran == this )
                {
                    AddError( UncomittedTransaction );
                    Commit();
                }
            }
        }

        /// <summary>
        /// Initializes a new <see cref="ObservableDomain"/> without any <see cref="DomainClient"/>.
        /// </summary>
        /// <param name="monitor">The monitor used to log the construction of this domain. Cannot be null.</param>
        /// <param name="domainName">Name of the domain. Must not be null but can be empty.</param>
        /// <param name="startTimer">Whether to initially start the <see cref="TimeManager"/>.</param>
        /// <param name="serviceProvider">The service providers that will be used to resolve the <see cref="ObservableDomainSidekick"/> objects.</param>
        public ObservableDomain( IActivityMonitor monitor, string domainName, bool startTimer, IServiceProvider? serviceProvider = null )
            : this(monitor, domainName, startTimer, null, serviceProvider)
        {
        }

        /// <summary>
        /// Initializes a new <see cref="ObservableDomain"/> with a <see cref="DomainClient"/> an optionals explicit exporter, serializer
        /// and deserializer handlers.
        /// </summary>
        /// <param name="monitor">The monitor used to log the construction of this domain. Cannot be null.</param>
        /// <param name="domainName">Name of the domain. Must not be null but can be empty.</param>
        /// <param name="startTimer">Whether to initially start the <see cref="TimeManager"/>.</param>
        /// <param name="client">The observable client (head of the Chain of Responsibility) to use. Can be null.</param>
        /// <param name="serviceProvider">The service providers that will be used to resolve the <see cref="ObservableDomainSidekick"/> objects.</param>
        public ObservableDomain( IActivityMonitor monitor,
                                 string domainName,
                                 bool startTimer,
                                 IObservableDomainClient? client,
                                 IServiceProvider? serviceProvider = null )
            : this(monitor, domainName, startTimer, client, true, serviceProvider, exporters: null, serializers: null, deserializers: null)
        {
        }

        /// <summary>
        /// Initializes a previously <see cref="Save"/>d domain.
        /// </summary>
        /// <param name="monitor">The monitor used to log the construction of this domain. Cannot be null.</param>
        /// <param name="domainName">Name of the domain. Must not be null but can be empty.</param>
        /// <param name="client">The observable client (head of the Chain of Responsibility) to use. Can be null.</param>
        /// <param name="s">The input stream.</param>
        /// <param name="serviceProvider">The service providers that will be used to resolve the <see cref="ObservableDomainSidekick"/> objects.</param>
        /// <param name="startTimer">
        /// Ensures that the <see cref="ObservableDomain.TimeManager"/> is running or stopped.
        /// When null, it keeps its previous state (it is initially stopped at domain creation) and then its current state is persisted.
        /// </param>
        /// <param name="exporters">Optional exporters handler.</param>
        /// <param name="deserializers">Optional deserializers handler.</param>
        public ObservableDomain( IActivityMonitor monitor,
                                 string domainName,
                                 IObservableDomainClient? client,
                                 RewindableStream s,
                                 IServiceProvider? serviceProvider = null,
                                 bool? startTimer = null,
                                 IExporterResolver? exporters = null,
                                 ISerializerResolver? serializers = null,
                                 IDeserializerResolver? deserializers = null )
            : this(monitor, domainName, false, client, false, serviceProvider, exporters, serializers, deserializers)
        {
            using( monitor.OpenInfo( $"Initializing new domain '{domainName}' from stream." ) )
            {
                try
                {
                    _currentTran = new InitializationTransaction( monitor, this );
                    DoLoad( monitor, s, domainName, startTimer, mustStartTimer =>
                    {
                        client?.OnDomainCreated( monitor, this, ref mustStartTimer );
                        return mustStartTimer;
                    } );
                }
                finally
                {
                    _currentTran?.Dispose();
                }
            }
        }

        ObservableDomain( IActivityMonitor monitor,
                          string domainName,
                          bool startTimer,
                          IObservableDomainClient? client,
                          bool callClientOnCreate,
                          IServiceProvider? serviceProvider,
                          IExporterResolver? exporters,
                          ISerializerResolver? serializers,
                          IDeserializerResolver? deserializers)
        {
            if( monitor == null ) throw new ArgumentNullException( nameof( monitor ) );
            DomainName = domainName ?? throw new ArgumentNullException( nameof( domainName ) );
            _exporters = exporters ?? ExporterRegistry.Default;
            _serializers = serializers ?? SerializerRegistry.Default;
            _deserializers = deserializers ?? DeserializerRegistry.Default;
            DomainClient = client;
            _objects = new ObservableObject?[512];
            _freeList = new List<int>();
            _properties = new Dictionary<string, ObservablePropertyChangedEventArgs>();
            _propertiesByIndex = new List<ObservablePropertyChangedEventArgs>();
            _changeTracker = new ChangeTracker();
            _exposedObjects = new AllCollection( this );
            _exposedInternalObjects = new InternalObjectCollection( this );
            _roots = new List<ObservableRootObject>();
            _trackers = new List<IObservableDomainActionTracker>();
            _timeManager = new TimeManager( this );
            _sidekickManager = new SidekickManager( this, serviceProvider ?? EmptyServiceProvider.Default );
            _transactionCommitTimeUtc = DateTime.UtcNow;
            _domainPostActionExecutor = new ObservableDomainPostActionExecutor( this );
            DefaultEventArgs = new ObservableDomainEventArgs( this );
            // LockRecursionPolicy.NoRecursion: reentrancy must NOT be allowed.
            _lock = new ReaderWriterLockSlim( LockRecursionPolicy.NoRecursion );
            _saveLock = new Object();
            _domainMonitorLock = new SemaphoreSlim( 1, 1 );
            _random = new Random();
<<<<<<< HEAD
=======
            // The serializer context caches the serialization driver.
            _serializerContext = new BinarySerializerContext( BinarySerializer.DefaultSharedContext );
            // The deserialization context exposes the services, including this domain, to the deserializer. 
            _deserializerContext = new BinaryDeserializerContext( BinarySerialization.BinaryDeserializer.DefaultSharedContext, serviceProvider );
            _deserializerContext.Services.Add( this );
>>>>>>> c5745f7a

            if( callClientOnCreate )
            {
                client?.OnDomainCreated( monitor, this, ref startTimer );
                // If the secret has not been restored, initializes a new one.
                if( _domainSecret == null ) _domainSecret = CreateSecret();
            }
            if( startTimer ) _timeManager.DoStartOrStop( monitor, true );
            monitor.Info( $"ObservableDomain {domainName} created." );
        }

        static byte[] CreateSecret()
        {
            using( var c = new System.Security.Cryptography.Rfc2898DeriveBytes( Guid.NewGuid().ToString(), Guid.NewGuid().ToByteArray(), 1000 ) )
            {
                return c.GetBytes( 512 );
            }
        }

        /// <summary>
        /// Empty transaction object: must be used during initialization (for <see cref="AddRoot{T}(InitializationTransaction)"/>
        /// to be called).
        /// </summary>
        private protected class InitializationTransaction : IObservableTransaction
        {
            readonly ObservableDomain _d;
            readonly ObservableDomain? _previousThreadDomain;
            readonly IObservableTransaction? _previousTran;
            readonly DateTime _startTime;
            readonly IActivityMonitor _monitor;
            readonly bool _enterWriteLock;

            /// <summary>
            /// Initializes a new <see cref="InitializationTransaction"/> required
            /// to call <see cref="AddRoot{T}(InitializationTransaction)"/>.
            /// </summary>
            /// <param name="m">The monitor to use while this transaction is the current one.</param>
            /// <param name="d">The observable domain.</param>
            /// <param name="enterWriteLock">False to not enter and exit the write lock.</param>
            public InitializationTransaction( IActivityMonitor m, ObservableDomain d, bool enterWriteLock = true )
            {
                m.OpenDebug( $"Opening new InitializationTransaction on '{d.DomainName}'." );
                _monitor = m;
                _startTime = DateTime.UtcNow;
                _d = d;
                if( _enterWriteLock = enterWriteLock ) d._lock.EnterWriteLock();
                _previousTran = d._currentTran;
                d._currentTran = this;
                _previousThreadDomain = CurrentThreadDomain;
                CurrentThreadDomain = d;
                d._deserializeOrInitializing = true;
            }
            IActivityMonitor IObservableTransaction.Monitor => _monitor;

            DateTime IObservableTransaction.StartTime => _startTime;

            void IObservableTransaction.AddError( CKExceptionData d ) { }

            TransactionResult IObservableTransaction.Commit() => TransactionResult.Empty;

            IReadOnlyList<CKExceptionData> IObservableTransaction.Errors => Array.Empty<CKExceptionData>();

            /// <summary>
            /// Releases locks and restores intialization context.
            /// </summary>
            public void Dispose()
            {
                _monitor.CloseGroup();
                _d._deserializeOrInitializing = false;
                CurrentThreadDomain = _previousThreadDomain;
                _d._currentTran = _previousTran;
                if( _enterWriteLock ) _d._lock.ExitWriteLock();
            }
        }

        /// <summary>
        /// This must be called only from <see cref="ObservableDomain{T}"/> (and other ObservableDomain generics) constructors.
        /// No event are collected: this is the initial state of the domain.
        /// </summary>
        /// <typeparam name="T">The root type.</typeparam>
        /// <param name="initializationContext">
        /// This is not directly used, this is just to express the fact that a InitializationTransaction must be acquired
        /// before adding roots (root constructors must execute in the context of this fake transaction).
        /// </param>
        /// <returns>The instance.</returns>
        private protected T AddRoot<T>( InitializationTransaction initializationContext ) where T : ObservableRootObject
        {
            var o = Activator.CreateInstance<T>();
            _roots.Add( o );
            return o;
        }

        /// <summary>
        /// Gets all the observable objects that this domain contains (roots included).
        /// These exposed objects are out of any transactions or reentrancy checks: they should not 
        /// be used outside of <see cref="BeginTransaction"/> (or other <see cref="Modify"/>, <see cref="ModifyAsync"/> methods)
        /// or <see cref="AcquireReadLock"/> scopes.
        /// </summary>
        public IObservableAllObjectsCollection AllObjects => _exposedObjects;

        /// <summary>
        /// Gets all the internal objects that this domain contains.
        /// These exposed objects are out of any transactions or reentrancy checks: they should not 
        /// be used outside of <see cref="BeginTransaction"/> (or other <see cref="Modify"/>, <see cref="ModifyAsync"/> methods)
        /// or <see cref="AcquireReadLock"/> scopes.
        /// </summary>
        public IReadOnlyCollection<InternalObject> AllInternalObjects => _exposedInternalObjects;

        /// <summary>
        /// Gets the root observable objects that this domain contains.
        /// These exposed objects are out of any transactions or reentrancy checks: they should not 
        /// be used outside of <see cref="BeginTransaction"/> (or other <see cref="Modify"/>, <see cref="ModifyAsync"/> methods)
        /// or <see cref="AcquireReadLock"/> scopes.
        /// </summary>
        public IReadOnlyList<ObservableRootObject> AllRoots => _roots;

        /// <summary>
        /// Gets the current transaction number.
        /// Incremented each time a transaction successfuly ended, default to 0 until the first transaction commit.
        /// </summary>
        public int TransactionSerialNumber => _transactionSerialNumber;

        /// <summary>
        /// Gets the last commit time. Defaults to <see cref="DateTime.UtcNow"/> at the very beginning,
        /// when no transaction has been comitted yet (and <see cref="TransactionSerialNumber"/> is 0).
        /// </summary>
        public DateTime TransactionCommitTimeUtc => _transactionCommitTimeUtc;

        /// <summary>
        /// Gets this domain name.
        /// </summary>
        public string DomainName { get; }

        /// <summary>
        /// Gets the secret key for this domain. It is a <see cref="System.Security.Cryptography.Rfc2898DeriveBytes"/> bytes
        /// array of length <see cref="DomainSecretKeyLength"/> derived from <see cref="Guid.NewGuid()"/>.
        /// </summary>
        public ReadOnlySpan<byte> SecretKey => _domainSecret.AsSpan();

        /// <summary>
        /// Gets whether this domain has been disposed.
        /// </summary>
        public bool IsDisposed => _disposed;

        class DomainActivityMonitor : ActivityMonitor, IDisposableActivityMonitor
        {
            readonly ObservableDomain? _domain;

            public DomainActivityMonitor( string topic, ObservableDomain? domain, int timeout )
                : base( topic )
            {
                if( (_domain = domain) == null ) this.Error( $"Failed to obtain the locked domain monitor in less than {timeout} ms." );
            }

            public void Dispose()
            {
                if( _domain == null )
                {
                    this.MonitorEnd();
                }
                else
                {
                    while( CloseGroup( new DateTimeStamp( LastLogTime, DateTime.UtcNow ) ) ) ;
                    _domain._domainMonitorLock.Release();
                }
            }
        }

        /// <summary>
        /// Gets the monitor to use (from the current transaction).
        /// </summary>
        internal IActivityMonitor CurrentMonitor
        {
            get
            {
                Debug.Assert( _currentTran != null );
                return _currentTran.Monitor;
            }
        }

        /// <summary>
        /// Gets the associated client (head of the Chain of Responsibility).
        /// </summary>
        public IObservableDomainClient? DomainClient { get; private set; }

        /// <summary>
        /// Raised whenever when a successful transaction has been successfully handled by the <see cref="ObservableDomain.DomainClient"/>.
        /// <para>
        /// When this is called, the <see cref="Domain"/>'s lock is held in read mode: objects can be read (but no write/modifications
        /// should occur). A typical implementation is to capture any required domain object's state and use
        /// <see cref="SuccessfulTransactionEventArgs.PostActions"/> or <see cref="SuccessfulTransactionEventArgs.DomainPostActions"/>
        /// to post asynchronous actions (or to send commands thanks to <see cref="SuccessfulTransactionEventArgs.SendCommand(ObservableDomainCommand)"/>
        /// that will be processed by the sidekicks).
        /// </para>
        /// <para>
        /// Exceptions raised by this method are collected in <see cref="TransactionResult.SuccessfulTransactionErrors"/>.
        /// </para>
        /// </summary>
        public event EventHandler<SuccessfulTransactionEventArgs> OnSuccessfulTransaction;

        List<CKExceptionData>? RaiseOnSuccessfulTransaction( in SuccessfulTransactionEventArgs result )
        {
            List<CKExceptionData>? errors = null;
            _inspectorEvent?.Invoke( result );
            var h = OnSuccessfulTransaction;
            if( h != null )
            {
                foreach( var d in h.GetInvocationList() )
                {
                    try
                    {
                        ((EventHandler<SuccessfulTransactionEventArgs>)d).Invoke( this, result );
                    }
                    catch( Exception ex )
                    {
                        result.Monitor.Error( "Error while raising OnSuccessfulTransaction event.", ex );
                        if( errors == null ) errors = new List<CKExceptionData>();
                        errors.Add( CKExceptionData.CreateFrom( ex ) );
                    }
                }
            }
            _sidekickManager.OnSuccessfulTransaction( result, ref errors );
            return errors;
        }

        event Action<ISuccessfulTransactionEvent>? IObservableDomainInspector.OnSuccessfulTransaction
        {
            add => _inspectorEvent += value;
            remove => _inspectorEvent -= value;
        }

        /// <summary>
        /// <para>
        /// Acquires a single-threaded read lock on this <see cref="ObservableDomain"/>:
        /// until the returned disposable is disposed, objects can safely be read, and any attempt
        /// to call <see cref="BeginTransaction"/> from other threads will be blocked.
        /// This immediately returns null if this domain is disposed.
        /// </para>
        /// <para>
        /// Changing threads (eg. by awaiting tasks) before the returned disposable is disposed
        /// will throw a <see cref="SynchronizationLockException"/>.
        /// </para>
        /// <para>
        /// Any attempt to call <see cref="BeginTransaction"/> from this thread will throw a <see cref="LockRecursionException"/>.
        /// </para>
        /// </summary>
        /// <param name="millisecondsTimeout">
        /// The maximum number of milliseconds to wait for a read access before giving up.
        /// Wait indefinitely by default.
        /// </param>
        /// <exception cref="LockRecursionException">
        /// When <see cref="BeginTransaction"/> is being called from the same thread inside the read lock.
        /// </exception>
        /// <exception cref="SynchronizationLockException">
        /// When the current thread has not entered the lock in read mode.
        /// Can be caused by other threads trying to use this lock (eg. after awaiting a task).
        /// </exception>
        /// <returns>A disposable that releases the read lock when disposed, or null if a timeout occurred (or this is disposed).</returns>
        public IDisposable? AcquireReadLock( int millisecondsTimeout = -1 )
        {
            CheckDisposed();
            if( !_lock.TryEnterReadLock( millisecondsTimeout ) ) return null;
            return Util.CreateDisposableAction( () => _lock.ExitReadLock() );
        }

        /// <summary>
        /// Starts a new transaction that must be <see cref="IObservableTransaction.Commit"/>, otherwise
        /// all changes are cancelled.
        /// This must not be called twice (without disposing or committing the existing one) otherwise
        /// an <see cref="InvalidOperationException"/> is thrown.
        /// Any exceptions raised by <see cref="IObservableDomainClient.OnTransactionStart(IActivityMonitor, ObservableDomain, DateTime)"/> are thrown
        /// by this method.
        /// </summary>
        /// <param name="monitor">Monitor to use. Cannot be null.</param>
        /// <param name="millisecondsTimeout">
        /// The maximum number of milliseconds to wait for a write access before giving up.
        /// Wait indefinitely by default.
        /// </param>
        /// <returns>The transaction object or null if the lock has not been taken.</returns>
        /// <remarks>
        /// </remarks>
        public IObservableTransaction? BeginTransaction( IActivityMonitor monitor, int millisecondsTimeout = -1 )
        {
            if( monitor == null ) throw new ArgumentNullException( nameof( monitor ) );
            CheckDisposed();
            return DoBeginTransaction( monitor, millisecondsTimeout, fromModifyAsync: false );
        }

        IObservableTransaction? DoBeginTransaction( IActivityMonitor monitor, int millisecondsTimeout, bool fromModifyAsync )
        {
            if( !TryEnterUpgradeableReadAndWriteLockAtOnce( millisecondsTimeout ) )
            {
                monitor.Warn( $"Write lock not obtained in less than {millisecondsTimeout} ms." );
                return null;
            }
            return DoCreateObservableTransaction( monitor, throwException: true, fromModifyAsync ).Item1;
        }


        /// <summary>
        /// Returns the created IObservableTransaction XOR an IObservableDomainClient.OnTransactionStart exception.
        /// Write lock must be held before the call and kept until (but released on error).
        /// </summary>
        /// <param name="m">The monitor to use.</param>
        /// <param name="throwException">Whether to throw or return the potential IObservableDomainClient.OnTransactionStart exception.</param>
        /// <returns>The transaction XOR the IObservableDomainClient.OnTransactionStart exception.</returns>
        (IObservableTransaction?, Exception?) DoCreateObservableTransaction( IActivityMonitor m, bool throwException, bool fromModifyAsync )
        {
            Debug.Assert( m != null && _lock.IsWriteLockHeld );
            var group = m.OpenTrace( "Starting transaction." );
            var startTime = DateTime.UtcNow;
            try
            {
                // This could throw and be handled just like other pre-transaction errors (when a buggy client throws during OnTransactionStart).
                // Depending on throwException parameter, it will be rethrown or returned (returning the exception is for MofifyNoThrow).
                // See DoDispose method for the discussion about disposal...
                CheckDisposed();
                DomainClient?.OnTransactionStart( m, this, startTime );
            }
            catch( Exception ex )
            {
                m.Error( "While calling IObservableTransactionManager.OnTransactionStart().", ex );
                group.Dispose();
                _lock.ExitWriteLock();
                if( throwException ) throw;
                return (null, ex);
            }
            // No OnTransactionStart error.
            return (_currentTran = new Transaction( this, m, startTime, group, fromModifyAsync ), null);
        }

        /// <summary>
        /// Enables modifications to be done inside a transaction and a try/catch block.
        /// Any exceptions raised by <see cref="IObservableDomainClient.OnTransactionStart(IActivityMonitor,ObservableDomain, DateTime)"/> are thrown
        /// by this method, but any other exceptions are caught, logged, and appears in <see cref="TransactionResult"/>.
        /// <para>
        /// Please note that, being synchronous, this method doesn't execute the post actions or domain post actions.
        /// If there are post action or domain post actions, they won't be executed.
        /// </para>
        /// </summary>
        /// <param name="monitor">Monitor to use. Cannot be null.</param>
        /// <param name="actions">
        /// The actions to execute inside the ObservableDomain's current transaction.
        /// Can be null: only pending timed events are executed if any.
        /// </param>
        /// <param name="millisecondsTimeout">
        /// The maximum number of milliseconds to wait for a read access before giving up.
        /// Wait indefinitely by default.
        /// </param>
        /// <returns>The transaction result. <see cref="TransactionResult.Empty"/> when the lock has not been taken.</returns>
        public TransactionResult Modify( IActivityMonitor monitor, Action? actions, int millisecondsTimeout = -1 )
        {
            return DoModify( monitor, actions, millisecondsTimeout, fromModifyAsync: false );
        }

        TransactionResult DoModify( IActivityMonitor monitor, Action? actions, int millisecondsTimeout, bool fromModifyAsync )
        {
            using( var t = DoBeginTransaction( monitor, millisecondsTimeout, fromModifyAsync ) )
            {
                if( t == null ) return TransactionResult.Empty;
                return DoModifyAndCommit( actions, t, fromTimer: false );
            }
        }

        /// <summary>
        /// Modify the domain once a transaction has been opened and calls the <see cref="IObservableDomainClient"/>
        /// that have been registered: all this occurs in the lock and it is released at the end.
        /// This never throws since the transaction result contains the errors.
        /// </summary>
        /// <param name="actions">The actions to execute. Can be null.</param>
        /// <param name="t">The observable transaction. Cannot be null.</param>
        /// <returns>The transaction result. Will never be null.</returns>
        TransactionResult DoModifyAndCommit( Action? actions, IObservableTransaction t, bool fromTimer )
        {
            Debug.Assert( t != null );
            try
            {
                if( _timeManager.IsRunning ) _timeManager.RaiseElapsedEvent( t.Monitor, t.StartTime, fromTimer );
                bool skipped = false;
                foreach( var tracker in _trackers )
                {
                    if( !tracker.BeforeModify( t.Monitor, t.StartTime ) )
                    {
                        skipped = true;
                        break;
                    }
                }
                bool updatedMinHeapDone = false;
                if( !skipped && actions != null )
                {
                    actions();
                    if( _sidekickManager.CreateWaitingSidekicks( t.Monitor, ex => t.AddError( CKExceptionData.CreateFrom( ex ) ), true ) )
                    {
                        var now = DateTime.UtcNow;
                        foreach( var tracker in _trackers ) tracker.AfterModify( t.Monitor, t.StartTime, now - t.StartTime );
                        if( _timeManager.IsRunning )
                        {
                            updatedMinHeapDone = true;
                            _timeManager.RaiseElapsedEvent( t.Monitor, now, fromTimer );
                        }
                    }
                }
                if( !updatedMinHeapDone )
                {
                    // If the time manager is not running, we must
                    // handle the changed timed events so that the
                    // active timed event min heap is up to date.
                    _timeManager.UpdateMinHeap();
                }
            }
            catch( Exception ex )
            {
                bool swallowError = false;
                Exception? exOnUnhandled = null;
                if( DomainClient != null )
                {
                    try
                    {
                        DomainClient?.OnUnhandledError( t.Monitor, this, ex, ref swallowError );
                    }
                    catch( Exception ex2 )
                    {
                        swallowError = false;
                        exOnUnhandled = ex2;
                    }
                }
                if( !swallowError )
                {
                    t.Monitor.Error( ex );
                    t.AddError( CKExceptionData.CreateFrom( ex ) );
                    if( exOnUnhandled != null )
                    {
                        t.Monitor.Error( exOnUnhandled );
                        t.AddError( CKExceptionData.CreateFrom( exOnUnhandled ) );
                    }
                }
            }
            return t.Commit();
        }

        /// <summary>
        /// Modifies this ObservableDomain, and on success executes the <see cref="SuccessfulTransactionEventArgs.PostActions"/> and
        /// send the <see cref="SuccessfulTransactionEventArgs.DomainPostActions"/> to <see cref="ObservableDomainPostActionExecutor"/>.
        /// <para>
        /// Any exceptions raised by <see cref="IObservableDomainClient.OnTransactionStart(IActivityMonitor,ObservableDomain, DateTime)"/> (at the start of the process)
        /// and by any post actions (after the successful commit) are thrown by this method.
        /// </para>
        /// </summary>
        /// <param name="monitor">The monitor to use.</param>
        /// <param name="actions">
        /// The actions to execute inside the ObservableDomain's current transaction.
        /// Can be null: only timed events that have elapsed are executed if any.
        /// </param>
        /// <param name="millisecondsTimeout">
        /// The maximum number of milliseconds to wait for a write access before giving up.
        /// Wait indefinitely by default.
        /// </param>
        /// <param name="parallelDomainPostActions">
        /// False to wait for the success of the <see cref="SuccessfulTransactionEventArgs.PostActions"/> before
        /// allowing the <see cref="SuccessfulTransactionEventArgs.DomainPostActions"/> to run: when PostActions fail, all domain post actions are skipped.
        /// <para>
        /// By default, post actions are executed and domain post actions can immediately be executed by the <see cref="ObservableDomainPostActionExecutor"/> (as
        /// soon as all previous transaction's domain post actions have ran of course).
        /// </para>
        /// </param>
        /// <returns>
        /// The transaction result from <see cref="ObservableDomain.Modify"/>. <see cref="TransactionResult.Empty"/> when the
        /// lock has not been taken before <paramref name="millisecondsTimeout"/>.
        /// </returns>
        public async Task<TransactionResult> ModifyAsync( IActivityMonitor monitor, Action actions, int millisecondsTimeout = -1, bool parallelDomainPostActions = true )
        {
            var tr = DoModify( monitor, actions, millisecondsTimeout, fromModifyAsync: true );
            await tr.ExecutePostActionsAsync( monitor, parallelDomainPostActions, throwException: true ).ConfigureAwait( false );
            return tr;
        }

        /// <summary>
        /// Same as <see cref="ModifyAsync(IActivityMonitor, Action, int, bool)"/> but calls <see cref="TransactionResult.ThrowOnFailure()"/>:
        /// this methods always throw on any error (except the error of the <see cref="SuccessfulTransactionEventArgs.DomainPostActions"/>
        /// since it may happen later).
        /// </summary>
        /// <param name="monitor">The monitor to use.</param>
        /// <param name="actions">
        /// The actions to execute inside the ObservableDomain's current transaction.
        /// Can be null: only pending timed events are executed if any.
        /// </param>
        /// <param name="millisecondsTimeout">
        /// The maximum number of milliseconds to wait for a write access before giving up.
        /// Wait indefinitely by default.
        /// </param>
        /// <param name="parallelDomainPostActions">
        /// False to wait for the success of the <see cref="SuccessfulTransactionEventArgs.PostActions"/> before
        /// allowing the <see cref="SuccessfulTransactionEventArgs.DomainPostActions"/> to run: when PostActions fail, all domain post actions are skipped.
        /// <para>
        /// By default, post actions are executed and domain post actions can immediately be executed by the <see cref="ObservableDomainPostActionExecutor"/> (as
        /// soon as all previous transaction's domain post actions have ran of course).
        /// </para>
        /// </param>
        /// <returns>
        /// The transaction result from <see cref="ObservableDomain.Modify"/>. <see cref="TransactionResult.Empty"/> when the
        /// lock has not been taken before <paramref name="millisecondsTimeout"/>.
        /// This is necessarily a successful result since otherwise an exception is thrown (note that the domain post actions
        /// are executed later by the <see cref="ObservableDomainPostActionExecutor"/>).
        /// </returns>
        public async Task<TransactionResult> ModifyThrowAsync( IActivityMonitor monitor, Action actions, int millisecondsTimeout = -1, bool parallelDomainPostActions = true )
        {
            var r = await ModifyAsync( monitor, actions, millisecondsTimeout, parallelDomainPostActions ).ConfigureAwait( false );
            r.ThrowOnFailure();
            return r;
        }

        /// <summary>
        /// Safe version of <see cref="ModifyAsync(IActivityMonitor, Action, int, bool)"/> that will never throw: any exception raised
        /// by <see cref="IObservableDomainClient.OnTransactionStart(IActivityMonitor, ObservableDomain, DateTime)"/>
        /// or by post actions execution is logged and returned in the <see cref="TransactionResult"/>.
        /// <para>
        /// If this method can, of course, be called from the application code, it has been designed to be called from background threads,
        /// typically from the <see cref="TimeManager.AutoTimer"/>.
        /// </para>
        /// </summary>
        /// <param name="monitor">The monitor to use.</param>
        /// <param name="actions">
        /// The actions to execute inside the ObservableDomain's current transaction.
        /// Can be null: only pending timed events are executed if any.
        /// </param>
        /// <param name="millisecondsTimeout">
        /// The maximum number of milliseconds to wait for a write access before giving up.
        /// Wait indefinitely by default.
        /// </param>
        /// <param name="parallelDomainPostActions">
        /// False to wait for the success of the <see cref="SuccessfulTransactionEventArgs.PostActions"/> before
        /// allowing the <see cref="SuccessfulTransactionEventArgs.DomainPostActions"/> to run: when PostActions fail, all domain post actions are skipped.
        /// <para>
        /// By default, post actions are executed and domain post actions can immediately be executed by the <see cref="ObservableDomainPostActionExecutor"/> (as
        /// soon as all previous transaction's domain post actions have ran of course).
        /// </para>
        /// </param>
        /// <returns>
        /// Returns any initial exception, the transaction result (that may be <see cref="TransactionResult.Empty"/>).
        /// </returns>
        public Task<(Exception? OnStartTransactionError, TransactionResult Transaction)> ModifyNoThrowAsync( IActivityMonitor monitor, Action actions, int millisecondsTimeout = -1, bool parallelDomainPostActions = true )
        {
            if( monitor == null ) throw new ArgumentNullException( nameof( monitor ) );
            CheckDisposed();
            return DoModifyNoThrowAsync( monitor, actions, millisecondsTimeout, false, parallelDomainPostActions );
        }

        internal async Task<(Exception?, TransactionResult)> DoModifyNoThrowAsync( IActivityMonitor monitor, Action actions, int millisecondsTimeout, bool fromTimer, bool parallelDomainPostActions )
        {
            TransactionResult tr = TransactionResult.Empty;
            if( TryEnterUpgradeableReadAndWriteLockAtOnce( millisecondsTimeout ) )
            {
                var tEx = DoCreateObservableTransaction( monitor, throwException: false, fromModifyAsync: true );
                Debug.Assert( (tEx.Item1 != null) != (tEx.Item2 != null), "The IObservableTransaction XOR IObservableDomainClient.OnTransactionStart() exception." );
                if( tEx.Item2 != null ) return (tEx.Item2, tr);

                tr = DoModifyAndCommit( actions, tEx.Item1!, fromTimer );
                await tr.ExecutePostActionsAsync( monitor, parallelDomainPostActions, throwException: false ).ConfigureAwait( false );
            }
            else monitor.Warn( $"WriteLock not obtained in {millisecondsTimeout} ms (returning TransactionResult.Empty)." );
            return (null, tr);
        }

        bool TryEnterUpgradeableReadAndWriteLockAtOnce( int millisecondsTimeout )
        {
            var start = DateTime.UtcNow;
            if( _lock.TryEnterUpgradeableReadLock( millisecondsTimeout ) )
            {
                if( millisecondsTimeout > 0 )
                {
                    millisecondsTimeout -= ((int)(DateTime.UtcNow.Ticks - start.Ticks) / (int)TimeSpan.TicksPerMillisecond);
                    if( millisecondsTimeout < 0 ) millisecondsTimeout = 0;
                }
                if( _lock.TryEnterWriteLock( millisecondsTimeout ) )
                {
                    return true;
                }
                _lock.ExitUpgradeableReadLock();
            }
            return false;
        }

        /// <summary>
        /// Exports this domain as a JSON object with the <see cref="TransactionSerialNumber"/>,
        /// the property name mappings, and the object graph itself that is compatible
        /// with @signature/json-graph-serialization package and requires a post processing to lift
        /// container (map, list and set) contents.
        /// </summary>
        /// <param name="w">The text writer.</param>
        /// <param name="milliSecondsTimeout">
        /// The maximum number of milliseconds to wait for a read access before giving up.
        /// Wait indefinitely by default.
        /// </param>
        /// <returns>True on success, false if timeout occurred.</returns>
        public bool Export( TextWriter w, int milliSecondsTimeout = -1 )
        {
            CheckDisposed();
            if( !_lock.TryEnterReadLock( milliSecondsTimeout ) ) return false;
            try
            {
                var target = new JSONExportTarget( w );
                target.EmitStartObject( -1, ObjectExportedKind.Object );
                target.EmitPropertyName( "N" );
                target.EmitInt32( _transactionSerialNumber );
                target.EmitPropertyName( "C" );
                target.EmitInt32( _actualObjectCount );
                target.EmitPropertyName( "P" );
                target.EmitStartObject( -1, ObjectExportedKind.List );
                foreach( var p in _properties )
                {
                    target.EmitString( p.Value.PropertyName );
                }
                target.EmitEndObject( -1, ObjectExportedKind.List );

                target.EmitPropertyName( "O" );
                ObjectExporter.ExportRootList( target, _objects.Take( _objectsListCount ), _exporters );

                target.EmitPropertyName( "R" );
                target.EmitStartObject( -1, ObjectExportedKind.List );
                foreach( var r in _roots )
                {
                    target.EmitInt32( r.OId.Index );
                }
                target.EmitEndObject( -1, ObjectExportedKind.List );

                target.EmitEndObject( -1, ObjectExportedKind.Object );
                return true;
            }
            finally
            {
                _lock.ExitReadLock();
            }
        }

        /// <summary>
        /// Exports the whole domain state as a JSON object (simple helper that calls <see cref="Export(TextWriter,int)"/>).
        /// </summary>
        /// <param name="millisecondsTimeout">
        /// The maximum number of milliseconds to wait for a read access before giving up.
        /// Wait indefinitely by default.
        /// </param>
        /// <returns>The state as a string or null if timeout occurred.</returns>
        public string? ExportToString( int millisecondsTimeout = -1 )
        {
            var w = new StringWriter();
            return Export( w, millisecondsTimeout ) ? w.ToString() : null;
        }

        /// <summary>
        /// Loads previously <see cref="Save"/>d objects from a named domain into this domain: the <paramref name="expectedLoadedName"/> can be
        /// this <see cref="DomainName"/> or another name but it must match the name in the stream otherwise an <see cref="InvalidDataException"/>
        /// is thrown.
        /// <para>
        /// The stream must be valid and is left open (since we did not open it, we don't close it).
        /// </para>
        /// </summary>
        /// <param name="monitor">The monitor to use. Cannot be null.</param>
        /// <param name="stream">The rewindable input stream.</param>
        /// <param name="expectedLoadedName">
        /// Name of the domain that is saved in <paramref name="stream"/> and must be loaded. It can differ from this <see cref="DomainName"/>.
        /// Must not be null or empty.
        /// </param>
        /// <param name="millisecondsTimeout">
        /// The maximum number of milliseconds to wait for a read access before giving up.
        /// Wait indefinitely by default.
        /// </param>
        /// <param name="startTimer">
        /// Ensures that the <see cref="ObservableDomain.TimeManager"/> is running or stopped.
        /// When null, it keeps its previous state (it is initially stopped at domain creation) and then its current state is persisted.
        /// </param>
        /// <returns>True on success, false if timeout occurred.</returns>
        public bool Load( IActivityMonitor monitor, RewindableStream stream, string expectedLoadedName, int millisecondsTimeout = -1, bool? startTimer = null )
        {
            if( monitor == null ) throw new ArgumentNullException( nameof( monitor ) );
            if( stream == null ) throw new ArgumentNullException( nameof( stream ) );
            if( expectedLoadedName == null ) throw new ArgumentNullException( nameof( expectedLoadedName ) );

            // Temporary NetCoreApp3.1: we accept the 5 to 8 legacy version.
            // In Net6 this must be just: Throw.CheckData( stream.IsValid );
            if( !stream.IsValid && (stream.SerializerVersion < 5 || stream.SerializerVersion > 8) ) throw new InvalidDataException( nameof( stream ) );
            
            CheckDisposed();
            bool hasWriteLock = _lock.IsWriteLockHeld;
            if( !hasWriteLock && !_lock.TryEnterWriteLock( millisecondsTimeout ) ) return false;
            Debug.Assert( !hasWriteLock || _currentTran != null, "isWrite => _currentTran != null" );
            bool needFakeTran = _currentTran == null || _currentTran.Monitor != monitor;
            using( monitor.OpenInfo( $"Reloading domain '{DomainName}' (using {(needFakeTran ? "fake" : "current")} transaction) from rewindable '{stream.Kind}'." ) )
            {
                if( needFakeTran ) new InitializationTransaction( monitor, this, false );
                try
                {
                    DoLoad( monitor, stream, expectedLoadedName, startTimer );
                    return true;
                }
                finally
                {
                    if( needFakeTran ) _currentTran.Dispose();
                    if( !hasWriteLock ) _lock.ExitWriteLock();
                }
            }
        }

        void DoLoad( IActivityMonitor monitor, RewindableStream stream, string expectedLoadedName, bool? startTimer, Func<bool,bool>? beforeTimer = null )
        {
            try
            {
<<<<<<< HEAD
                using( var d = new BinaryDeserializer( stream, null, _deserializers, leaveOpen, encoding ) )
                {
                    d.Services.Add( this );
                    var mustStartTimer = DoRealLoad( monitor, d, expectedLoadedName, startTimer );
=======
                if( !stream.IsValid )
                {
                    using( monitor.OpenWarn( $"The stream may be from a previous serialization implementation (version: {stream.SerializerVersion}). Trying to read it with the legacy implementation." ) )
                    {
                        try
                        {
                            using( var dOld = new BinaryDeserializer( stream.Reader.BaseStream, null, _deserializers, true, Encoding.UTF8 ) )
                            {
                                dOld.Services.Add( this );
                                var mustStartTimer = DoLegacyRealLoad( monitor, dOld, expectedLoadedName, startTimer, stream.SerializerVersion );
                                if( beforeTimer != null ) mustStartTimer = beforeTimer( mustStartTimer );
                                if( mustStartTimer )
                                {
                                    _timeManager.DoStartOrStop( monitor, true );
                                }
                            }
                        }
                        catch( Exception ex )
                        { 
                            monitor.Error( ex );
                            throw;
                        }
                    }
                }
                else
                {
                    monitor.Trace( $"Stream's Serializer version is {stream.SerializerVersion}." );
                    bool mustStartTimer = DoRealLoad( monitor, stream, expectedLoadedName, startTimer );
>>>>>>> c5745f7a
                    if( beforeTimer != null ) mustStartTimer = beforeTimer( mustStartTimer );
                    if( mustStartTimer )
                    {
                        _timeManager.DoStartOrStop( monitor, true );
                    }
                }
            }
            catch( Exception ex )
            {
                monitor.Error( ex );
                throw;
            }
        }

        /// <summary>
        /// Loads previously <see cref="Save"/>d objects into this domain.
        /// </summary>
        /// <param name="monitor">The monitor to use. Cannot be null.</param>
        /// <param name="stream">The input stream.</param>
        /// <param name="millisecondsTimeout">
        /// The maximum number of milliseconds to wait for a read access before giving up.
        /// Wait indefinitely by default.
        /// </param>
        /// <param name="startTimer">
        /// Ensures that the <see cref="ObservableDomain.TimeManager"/> is running or stopped.
        /// When null, it keeps its previous state (it is initially stopped at domain creation) and then its current state is persisted.
        /// </param>
        /// <returns>True on success, false if timeout occurred.</returns>
        public bool Load( IActivityMonitor monitor, RewindableStream stream, int millisecondsTimeout = -1, bool? startTimer = null )
        {
            return Load( monitor, stream, DomainName, millisecondsTimeout, startTimer );
        }

        /// <summary>
        /// Called after a <see cref="Load(IActivityMonitor, Stream, string, bool, Encoding?, int, bool?)"/>.
        /// Does nothing at this level.
        /// </summary>
        protected internal virtual void OnLoaded()
        {
        }

        internal void StartOrStopTimeManager( bool start )
        {
            CheckWriteLock( null );
            _timeManager.DoStartOrStop( _currentTran.Monitor, start );
        }

        /// <summary>
        /// Gets the active domain on the current thread (the last one for which a <see cref="BeginTransaction"/>
        /// has been done an not yet disposed) or throws an <see cref="InvalidOperationException"/> if there is none.
        /// </summary>
        /// <returns>The current domain.</returns>
        internal static ObservableDomain GetCurrentActiveDomain()
        {
            if( CurrentThreadDomain == null )
            {
                throw new InvalidOperationException( "A transaction is required (Observable objects can be created only inside a transaction)." );
            }
            return CurrentThreadDomain;
        }

        internal bool IsDeserializing => _deserializeOrInitializing;

        internal void Register( InternalObject o )
        {
            Debug.Assert( o != null && o.ActualDomain == this && o.Prev == null && o.Next == null );
            CheckWriteLock( o );
            if( (o.Prev = _lastInternalObject) == null ) _firstInternalObject = o;
            else _lastInternalObject.Next = o;
            _lastInternalObject = o;
            ++_internalObjectCount;
            SideEffectsRegister( o );
        }

        internal void Unregister( InternalObject o )
        {
            Debug.Assert( o.ActualDomain == this );
            if( _firstInternalObject == o ) _firstInternalObject = o.Next;
            else o.Prev.Next = o.Next;
            if( _lastInternalObject == o ) _lastInternalObject = o.Prev;
            else o.Next.Prev = o.Prev;
            --_internalObjectCount;
            SideEffectUnregister( o );
        }

        internal ObservableObjectId CreateId( int idx ) => new ObservableObjectId( idx, ObservableObjectId.ForwardUniquifier( ref _currentObjectUniquifier ) );

        internal ObservableObjectId Register( ObservableObject o )
        {
            Debug.Assert( o != null && o.ActualDomain == this );
            CheckWriteLock( o );
            int idx;
            if( _freeList.Count > 0 )
            {
                idx = _freeList[_freeList.Count - 1];
                _freeList.RemoveAt( _freeList.Count - 1 );
            }
            else
            {
                idx = _objectsListCount++;
                if( idx == _objects.Length )
                {
                    Array.Resize( ref _objects, idx * 2 );
                }
            }
            _objects[idx] = o;

            var id = CreateId( idx );
            if( !_deserializeOrInitializing )
            {
                // Deserialiation ctors don't call this Register method, BUT this Register
                // can be called when initializing a domain (for Root objects): in such case we don't want
                // to declare new objects.
                _changeTracker.OnNewObject( o, id, o._exporter );
            }
            ++_actualObjectCount;
            SideEffectsRegister( o );
            return id;
        }

        /// <summary>
        /// Called by:
        /// - InternalObject: Register() is called from normal and deserialization ctors that calls this.
        /// - ObservableObject: normal constructor calls Register() but deserialization constructors don't, deserialization constructors must call this directly.
        /// </summary>
        /// <param name="o">The new object.</param>
        internal void SideEffectsRegister( IDestroyable o )
        {
            Debug.Assert( !_trackers.Contains( o ) );
            if( o is IObservableDomainActionTracker tracker ) _trackers.Add( tracker );
            Debug.Assert( _currentTran != null, "A transaction has been opened." );
            _sidekickManager.DiscoverSidekicks( _currentTran.Monitor, o );
        }

        /// <summary>
        /// This is called from the "real" Dispose calls (Unregister observable/internal objects), not from
        /// the clear from DoLoad.
        /// </summary>
        /// <param name="o">The disposed object.</param>
        void SideEffectUnregister( IDestroyable o )
        {
            if( o is IObservableDomainActionTracker tracker )
            {
                Debug.Assert( _trackers.Contains( tracker ) );
                _trackers.Remove( tracker );
            }
        }

        internal void CheckBeforeDestroy( IDestroyable o )
        {
            Debug.Assert( !o.IsDestroyed );
            CheckWriteLock( o );
        }

        internal void Unregister( ObservableObject o )
        {
            if( !_deserializeOrInitializing ) _changeTracker.OnDisposeObject( o );
            _objects[o.OId.Index] = null;
            _freeList.Add( o.OId.Index );
            --_actualObjectCount;
            SideEffectUnregister( o );
        }

        /// <summary>
        /// Gets the <see cref="Observable.TimeManager"/> that is in charge of <see cref="ObservableReminder"/>
        /// and <see cref="ObservableTimer"/> objects.
        /// </summary>
        public TimeManager TimeManager => _timeManager;

        ITimeManager IObservableDomain.TimeManager => _timeManager;

        /// <summary>
        /// Obtains a monitor that is bound to this domain (it must be disposed once done with it).
        /// This implementation creates a new dedicated <see cref="IDisposableActivityMonitor"/> once and caches it
        /// or returns a new dedicated one if the shared one cannot be obtained before <paramref name="milliSecondTimeout"/>.
        /// <para>
        /// This monitor should be used only from contexts where no existing monitor exists: the <see cref="TimeManager"/> uses
        /// it when executing <see cref="ObservableTimedEventBase{TEventArgs}.Elapsed"/> events.
        /// </para>
        /// </summary>
        /// <returns>The cached monitor bound to this timer or null if <paramref name="createAutonomousOnTimeout"/> was false and the monitor has not been obtained.</returns>
        public IDisposableActivityMonitor? ObtainDomainMonitor( int milliSecondTimeout = LockedDomainMonitorTimeout, bool createAutonomousOnTimeout = true )
        {
            if( !_domainMonitorLock.Wait( milliSecondTimeout ) )
            {
                return createAutonomousOnTimeout ? new DomainActivityMonitor( $"Autonomous monitor for Observable Domain '{DomainName}'.", null, milliSecondTimeout ) : null;
            }
            if( _domainMonitor == null )
            {
                _domainMonitor = new DomainActivityMonitor( $"Observable Domain '{DomainName}'.", this, milliSecondTimeout );
            }
            return _domainMonitor;
        }

        void CheckDisposed()
        {
            if( _disposed ) throw new ObservableDomainDisposedException( DomainName );
        }


        /// <summary>
        /// Disposes this domain.
        /// This method calls <see cref="ObtainDomainMonitor(int, bool)"/>. If possible, use <see cref="Dispose(IActivityMonitor)"/> with
        /// an available monitor.
        /// As usual with Dispose methods, this can be called multiple times.
        /// </summary>
        public void Dispose()
        {
            if( !_disposed )
            {
                _timeManager.Timer.QuickStopBeforeDispose();
                _lock.EnterWriteLock();
                if( !_disposed )
                {
                    using( var monitor = ObtainDomainMonitor() )
                    {
                        DoDispose( monitor );
                    }
                }
            }
        }

        /// <summary>
        /// Disposes this domain.
        /// If the <see cref="Dispose()"/> without parameters is called, the <see cref="ObtainDomainMonitor(int, bool)"/> is used:
        /// if a monitor is available, it is better to use this overload.
        /// As usual with Dispose methods, this can be called multiple times.
        /// </summary>
        /// <param name="monitor">The monitor to use.</param>
        public void Dispose( IActivityMonitor monitor )
        {
            if( monitor == null ) throw new ArgumentNullException( nameof( monitor ) );
            if( !_disposed )
            {
                _timeManager.Timer.QuickStopBeforeDispose();
                _lock.EnterWriteLock();
                if( !_disposed )
                {
                    DoDispose( monitor );
                }
            }
        }

        void DoDispose( IActivityMonitor monitor )
        {
            Debug.Assert( !_disposed );
            Debug.Assert( _lock.IsWriteLockHeld );
            using( monitor.OpenInfo( $"Disposing domain '{DomainName}'." ) )
            {
                bool executorRun = _domainPostActionExecutor.Stop();
                DomainClient?.OnDomainDisposed( monitor, this );
                DomainClient = null;
                _disposed = true;

                //UnloadDomain( monitor );
                _timeManager.Timer.Dispose();
                _sidekickManager.Clear( monitor );

                if( monitor != _domainMonitor && _domainMonitorLock.Wait( 0 ) )
                {
                    if( _domainMonitor != null ) _domainMonitor.MonitorEnd( "Disposing domain." );
                    _domainMonitorLock.Release();
                }
                if( executorRun )
                {
                    monitor.Debug( "Waiting for DomainPostActionExecutor stopped..." );
                    _domainPostActionExecutor.WaitStopped();
                    monitor.Debug( "...DomainPostActionExecutor stopped." );
                }
                monitor.Debug( "Exiting write lock. Domain disposed." );
                _lock.ExitWriteLock();
                // There is a race condition here. AcquireReadLock, BeginTransaction (and others)
                // may have also seen a false _disposed and then try to acquire the lock.
                // If the race is won by this Dispose() thread, then the write lock is taken, released and
                // the lock itself should be disposed...
                //
                // There is 2 possibilities:
                // 1 - If the other thread acquire the lock between the previous _lock.ExitWriteLock and
                //     the following _lock.Dispose(), the other threads may work on a disposed domain even
                //     if they had perfectly acquired the lock :(.
                // 2 - If the other thread continue their execution after the following _lock.Dispose(), they will
                //     try to acquire a disposed lock. An ObjectDisposedException should be thrown (that is somehow fine).
                //
                // The first solution seems be to accept 2 (the disposed exception of the lock) and to detect 1 by
                // checking _disposed after each acquire: if _disposed then we must release the lock and
                // throw the ObjectDisposedException...
                // However, the _lock.Dispose() call below MAY occur while a TryEnter has been successful and before
                // the _disposed check and the release: this would result in an awful "Incorrect Lock Dispose" exception
                // since disposing a lock while it is held is an error.
                // ==> This solution that seems the cleanest and most reasonable one is NOT an option... 
                //
                // Another solution is to defer the actual Disposing. By using the timer for instance: the domain is "logically disposed"
                // but technically perfectly valid until a timer event calls a DoRealDispose(). If this call is made after a "long enough"
                // time, there is no more active thread in the domain since all the public API throws the ObjectDisposedException.
                //
                // Is this satisfying? No. Did I miss something? May be.
                //
                // A third solution is simply to...
                //   - not Dispose the _lock (and rely on the Garbage Collector to clean it)...
                //   - ...and to implement the checks of the first solution.
                // And we can notice that by doing this:
                //  - there is no risk to acquire a disposed lock.
                //  - the domain is 'technically' functional, except that:
                //       - The AutoTimer has been disposed right above, it may throw an ObjectDisposedException and that is fine.
                //       - The DomainClient has been set to null: no more side effect (like transaction rollback) can occur.
                // ==> The domain doesn't act as expected anymore. We must throw an ObjectDisposedException to prevent such ambiguity.
                //
                // Conclusion:
                //   - We only protect, inside the lock, the Modify action: read only operations are free to run and end in this "in between".
                //     The good place to call CheckDisposed() is in DoBeginTransaction().
                //   - We comment the following line.
                //
                //_lock.Dispose();
            }
        }

        internal void SendCommand( IDestroyable o, ObservableDomainCommand command )
        {
            CheckWriteLock( o ).CheckDestroyed();
            _changeTracker.OnSendCommand( command );
        }

        /// <summary>
        /// Sends a <see cref="SnapshotDomainCommand"/>.
        /// This must be called from inside a transaction.
        /// </summary>
        public void SendSnapshotCommand()
        {
            CheckWriteLock( null );
            _changeTracker.OnSendCommand( new ObservableDomainCommand( SnapshotDomainCommand ) );
        }

        internal bool EnsureSidekicks( IDestroyable o )
        {
            CheckWriteLock( o ).CheckDestroyed();
            Debug.Assert( _currentTran != null );
            return _sidekickManager.CreateWaitingSidekicks( _currentTran.Monitor, ex => _currentTran.AddError( CKExceptionData.CreateFrom( ex ) ), false );
        }

        internal ObservablePropertyChangedEventArgs? OnPropertyChanged( ObservableObject o, string propertyName, object? after )
        {
            if( _deserializeOrInitializing )
            {
                return null;
            }
            CheckWriteLock( o ).CheckDestroyed();
            ObservablePropertyChangedEventArgs p = EnsurePropertyInfo( propertyName );
            if( o._exporter != null && o._exporter.ExportableProperties.Any( prop => prop.Name == propertyName ) )
            {
                _changeTracker.OnPropertyChanged( o, p, after );
            }
            return p;
        }

        ObservablePropertyChangedEventArgs EnsurePropertyInfo( string propertyName )
        {
            if( !_properties.TryGetValue( propertyName, out var p ) )
            {
                p = new ObservablePropertyChangedEventArgs( _properties.Count, propertyName );
                _changeTracker.OnNewProperty( p );
                _properties.Add( propertyName, p );
                _propertiesByIndex.Add( p );
            }

            return p;
        }

        int? FindPropertyId( string propertyName )
        {
            if( !_properties.TryGetValue( propertyName, out var p ) ) return null;
            return p.PropertyId;
        }

        internal ListRemoveAtEvent? OnListRemoveAt( ObservableObject o, int index )
        {
            if( _deserializeOrInitializing ) return null;
            CheckWriteLock( o ).CheckDestroyed();
            return _changeTracker.OnListRemoveAt( o, index );
        }

        internal ListSetAtEvent? OnListSetAt( ObservableObject o, int index, object value )
        {
            if( _deserializeOrInitializing ) return null;
            CheckWriteLock( o ).CheckDestroyed();
            return _changeTracker.OnListSetAt( o, index, value );
        }

        internal CollectionClearEvent? OnCollectionClear( ObservableObject o )
        {
            if( _deserializeOrInitializing ) return null;
            CheckWriteLock( o ).CheckDestroyed();
            return _changeTracker.OnCollectionClear( o );
        }

        internal ListInsertEvent? OnListInsert( ObservableObject o, int index, object? item )
        {
            if( _deserializeOrInitializing ) return null;
            CheckWriteLock( o ).CheckDestroyed();
            return _changeTracker.OnListInsert( o, index, item );
        }

        internal CollectionMapSetEvent? OnCollectionMapSet( ObservableObject o, object key, object? value )
        {
            if( _deserializeOrInitializing ) return null;
            CheckWriteLock( o ).CheckDestroyed();
            return _changeTracker.OnCollectionMapSet( o, key, value );
        }

        internal CollectionRemoveKeyEvent? OnCollectionRemoveKey( ObservableObject o, object key )
        {
            if( _deserializeOrInitializing ) return null;
            CheckWriteLock( o ).CheckDestroyed();
            return _changeTracker.OnCollectionRemoveKey( o, key );
        }

        internal CollectionAddKeyEvent? OnCollectionAddKey( ObservableObject o, object key )
        {
            if( _deserializeOrInitializing ) return null;
            CheckWriteLock( o ).CheckDestroyed();
            return _changeTracker.OnCollectionAddKey( o, key );
        }

        IDestroyable CheckWriteLock( [AllowNull]IDestroyable o )
        {
            if( !_lock.IsWriteLockHeld )
            {
                if( _currentTran == null ) throw new InvalidOperationException( "A transaction is required." );
                if( _lock.IsReadLockHeld ) throw new InvalidOperationException( "Concurrent access: only Read lock has been acquired." );
                throw new InvalidOperationException( "Concurrent access: write lock must be acquired." );
            }
            return o;
        }

        /// <summary>
        /// Small helper for tests: ensures that a domain that is Saved, Loaded and Saved again results
        /// in the exact same sequence of bytes.
        /// This throws an exception if serialized bytes differ or acquiring locks failed.
        /// </summary>
        /// <param name="monitor">Monitor to use. Cannot be null.</param>
        /// <param name="domain">The domain to check. Must not be null.</param>
        /// <param name="milliSecondsTimeout">Optional timeout to wait for read or write lock.</param>
        /// <param name="useDebugMode">False to not activate <see cref="BinarySerializer.IsDebugMode"/>.</param>
        /// <returns>The current <see cref="LostObjectTracker"/>.</returns>
        public static LostObjectTracker IdempotenceSerializationCheck( IActivityMonitor monitor, ObservableDomain domain, int milliSecondsTimeout = -1, bool useDebugMode = true )
        {
            using( monitor.OpenInfo( $"Idempotence check of '{domain.DomainName}'." ) )
            using( var s = new MemoryStream() )
            {
                if( !domain.Save( monitor, s, millisecondsTimeout: milliSecondsTimeout, debugMode: useDebugMode ) ) throw new Exception( "First Save failed: Unable to acquire lock." );
                var originalBytes = s.ToArray();
                var originalTransactionSerialNumber = domain.TransactionSerialNumber;
                s.Position = 0;
                if( !domain.Load( monitor, RewindableStream.FromStream( s ), millisecondsTimeout: milliSecondsTimeout, startTimer: null ) ) throw new Exception( "Reload failed: Unable to acquire lock." );

<<<<<<< HEAD
                using var checker = new BinarySerializer.CheckedWriteStream( originalBytes );
                if( !domain.Save( monitor, checker, true, millisecondsTimeout: milliSecondsTimeout, debugMode: useDebugMode ) ) throw new Exception( "Second Save failed: Unable to acquire lock." );
=======
                using var checker = BinarySerializer.CreateCheckedWriteStream( originalBytes );
                if( !domain.Save( monitor, checker, millisecondsTimeout: milliSecondsTimeout, debugMode: useDebugMode ) ) throw new Exception( "Second Save failed: Unable to acquire lock." );
>>>>>>> c5745f7a
                return domain.CurrentLostObjectTracker!;
            }
        }

    }
}<|MERGE_RESOLUTION|>--- conflicted
+++ resolved
@@ -73,11 +73,8 @@
         readonly ObservableDomainPostActionExecutor _domainPostActionExecutor;
         internal readonly Random _random;
         Action<ISuccessfulTransactionEvent>? _inspectorEvent;
-<<<<<<< HEAD
-=======
         BinarySerializerContext _serializerContext;
         BinaryDeserializerContext _deserializerContext;
->>>>>>> c5745f7a
 
         /// <summary>
         /// Maps property names to PropInfo that contains the property index.
@@ -657,14 +654,11 @@
             _saveLock = new Object();
             _domainMonitorLock = new SemaphoreSlim( 1, 1 );
             _random = new Random();
-<<<<<<< HEAD
-=======
             // The serializer context caches the serialization driver.
             _serializerContext = new BinarySerializerContext( BinarySerializer.DefaultSharedContext );
             // The deserialization context exposes the services, including this domain, to the deserializer. 
             _deserializerContext = new BinaryDeserializerContext( BinarySerialization.BinaryDeserializer.DefaultSharedContext, serviceProvider );
             _deserializerContext.Services.Add( this );
->>>>>>> c5745f7a
 
             if( callClientOnCreate )
             {
@@ -1371,12 +1365,6 @@
         {
             try
             {
-<<<<<<< HEAD
-                using( var d = new BinaryDeserializer( stream, null, _deserializers, leaveOpen, encoding ) )
-                {
-                    d.Services.Add( this );
-                    var mustStartTimer = DoRealLoad( monitor, d, expectedLoadedName, startTimer );
-=======
                 if( !stream.IsValid )
                 {
                     using( monitor.OpenWarn( $"The stream may be from a previous serialization implementation (version: {stream.SerializerVersion}). Trying to read it with the legacy implementation." ) )
@@ -1405,7 +1393,6 @@
                 {
                     monitor.Trace( $"Stream's Serializer version is {stream.SerializerVersion}." );
                     bool mustStartTimer = DoRealLoad( monitor, stream, expectedLoadedName, startTimer );
->>>>>>> c5745f7a
                     if( beforeTimer != null ) mustStartTimer = beforeTimer( mustStartTimer );
                     if( mustStartTimer )
                     {
@@ -1860,13 +1847,8 @@
                 s.Position = 0;
                 if( !domain.Load( monitor, RewindableStream.FromStream( s ), millisecondsTimeout: milliSecondsTimeout, startTimer: null ) ) throw new Exception( "Reload failed: Unable to acquire lock." );
 
-<<<<<<< HEAD
-                using var checker = new BinarySerializer.CheckedWriteStream( originalBytes );
-                if( !domain.Save( monitor, checker, true, millisecondsTimeout: milliSecondsTimeout, debugMode: useDebugMode ) ) throw new Exception( "Second Save failed: Unable to acquire lock." );
-=======
                 using var checker = BinarySerializer.CreateCheckedWriteStream( originalBytes );
                 if( !domain.Save( monitor, checker, millisecondsTimeout: milliSecondsTimeout, debugMode: useDebugMode ) ) throw new Exception( "Second Save failed: Unable to acquire lock." );
->>>>>>> c5745f7a
                 return domain.CurrentLostObjectTracker!;
             }
         }
