--- conflicted
+++ resolved
@@ -250,18 +250,13 @@
             ObservableTimedEventBase? f = _first;
             while( f != null )
             {
-<<<<<<< HEAD
                 Debug.Assert( !f.IsDestroyed, "Disposed Timed event objects are removed from the list." );
-                w.WriteObject( f );
-=======
-                Debug.Assert( !f.IsDisposed, "Disposed Timed event objects are removed from the list." );
                 if( w.WriteObject( f ) && trackLostObjects )
                 {
                     if( f is ObservableReminder r && r.IsPooled ) continue;
                     if( lostObjects == null ) lostObjects = new List<ObservableTimedEventBase>();
                     lostObjects.Add( f );
                 }
->>>>>>> 54dcf013
                 f = f.Next;
             }
             return lostObjects;
