--- conflicted
+++ resolved
@@ -63,10 +63,6 @@
 
             Type IObjectExportTypeDriver.BaseType => Type;
 
-<<<<<<< HEAD
-=======
-
->>>>>>> 80de05b5
             void IObjectExportTypeDriver.Export( object o, int num, ObjectExporter exporter )
             {
                 DoExport( o, num, exporter );
@@ -90,7 +86,7 @@
                     _exporterBase.Invoke( o, new object[] { num, exporter, props } );
                 }
                 else
-                { 
+                {
                     if( _exportableProperties.Count == 0 )
                     {
                         exporter.Target.EmitEmptyObject( num );
