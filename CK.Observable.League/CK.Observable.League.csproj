<Project Sdk="Microsoft.NET.Sdk">
  <PropertyGroup>
    <TargetFramework>net8.0</TargetFramework>
  </PropertyGroup>
  <ItemGroup>
<<<<<<< HEAD
    <PackageReference Include="CK.AppIdentity" Version="0.10.1--0002-develop" />
    <PackageReference Include="Microsoft.Extensions.Hosting" Version="9.0.0" />
    <PackageReference Include="Fody" PrivateAssets="all" Version="6.8.2" />
=======
    <PackageReference Include="CK.AppIdentity" Version="0.10.0" />
    <PackageReference Include="Microsoft.Extensions.Hosting" Version="9.0.7" />
    <PackageReference Include="Fody" PrivateAssets="all" Version="6.9.2" />
>>>>>>> abae8692
    <PackageReference Include="PropertyChanged.Fody" PrivateAssets="all" Version="4.1.0" />
    <ProjectReference Include="..\CK.Observable.Domain\CK.Observable.Domain.csproj" />
  </ItemGroup>
</Project><|MERGE_RESOLUTION|>--- conflicted
+++ resolved
@@ -3,15 +3,9 @@
     <TargetFramework>net8.0</TargetFramework>
   </PropertyGroup>
   <ItemGroup>
-<<<<<<< HEAD
     <PackageReference Include="CK.AppIdentity" Version="0.10.1--0002-develop" />
-    <PackageReference Include="Microsoft.Extensions.Hosting" Version="9.0.0" />
-    <PackageReference Include="Fody" PrivateAssets="all" Version="6.8.2" />
-=======
-    <PackageReference Include="CK.AppIdentity" Version="0.10.0" />
     <PackageReference Include="Microsoft.Extensions.Hosting" Version="9.0.7" />
     <PackageReference Include="Fody" PrivateAssets="all" Version="6.9.2" />
->>>>>>> abae8692
     <PackageReference Include="PropertyChanged.Fody" PrivateAssets="all" Version="4.1.0" />
     <ProjectReference Include="..\CK.Observable.Domain\CK.Observable.Domain.csproj" />
   </ItemGroup>
