<Project Sdk="Microsoft.NET.Sdk">
  
  <Sdk Name="Microsoft.Build.CentralPackageVersions" Version="2.0.79" />
  
  <Import Project="..\Common\Shared.props" />
  
  <PropertyGroup>
<<<<<<< HEAD
    <TargetFramework>net6.0</TargetFramework>
=======
    <TargetFramework>netcoreapp3.1</TargetFramework>
>>>>>>> c5745f7a
    <Nullable>enable</Nullable>
	<LangVersion>9</LangVersion>
  </PropertyGroup>

  <ItemGroup>
    <PackageReference Include="Microsoft.Extensions.Hosting" />
    <PackageReference Include="Fody" PrivateAssets="all" />
    <PackageReference Include="PropertyChanged.Fody" PrivateAssets="all" />
    <ProjectReference Include="..\CK.Observable.Domain\CK.Observable.Domain.csproj" />
  </ItemGroup>

</Project><|MERGE_RESOLUTION|>--- conflicted
+++ resolved
@@ -5,11 +5,7 @@
   <Import Project="..\Common\Shared.props" />
   
   <PropertyGroup>
-<<<<<<< HEAD
     <TargetFramework>net6.0</TargetFramework>
-=======
-    <TargetFramework>netcoreapp3.1</TargetFramework>
->>>>>>> c5745f7a
     <Nullable>enable</Nullable>
 	<LangVersion>9</LangVersion>
   </PropertyGroup>
