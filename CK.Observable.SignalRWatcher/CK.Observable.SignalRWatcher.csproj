--- conflicted
+++ resolved
@@ -5,12 +5,7 @@
     <Nullable>enable</Nullable>
   </PropertyGroup>
   <ItemGroup>
-<<<<<<< HEAD
-    <PackageReference Include="CK.AspNet.Auth" Version="21.4.0" />
-    <PackageReference Include="CK.Auth.Abstractions" Version="5.0.0" />
     <PackageReference Include="CK.Cris.Typescript" Version="0.27.0" />
-=======
->>>>>>> 83306704
     <FrameworkReference Include="Microsoft.AspNetCore.App" />
     <PackageReference Include="CK.Cris.Typescript" Version="0.21.0" />
     <PackageReference Update="Microsoft.VisualStudio.Threading.Analyzers" Version="17.7.30" PrivateAssets="all" IncludeAssets="runtime; build; native; contentfiles; analyzers" />
