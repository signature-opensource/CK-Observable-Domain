<Project Sdk="Microsoft.NET.Sdk">
  <PropertyGroup>
    <TargetFramework>net8.0</TargetFramework>
  </PropertyGroup>
  <ItemGroup>
    <FrameworkReference Include="Microsoft.AspNetCore.App" />
<<<<<<< HEAD
    <PackageReference Include="CK.Cris.Typescript" Version="0.0.0--05hg4x4-develop" />
    <PackageReference Include="CK.Cris.AspNet" Version="0.0.0--05hg4x4-develop" />
=======
    <PackageReference Include="CK.Cris.Typescript" Version="0.0.0--05gguld-explo" />
    <PackageReference Include="CK.Cris.AspNet" Version="0.0.0--05gguld-explo" />
>>>>>>> 8c3ebd8c
  </ItemGroup>
  <ItemGroup>
    <ProjectReference Include="..\CK.Observable.League\CK.Observable.League.csproj" />
    <ProjectReference Include="..\CK.TS.ObservableDomain\CK.TS.ObservableDomain.csproj" />
  </ItemGroup>
</Project><|MERGE_RESOLUTION|>--- conflicted
+++ resolved
@@ -4,13 +4,8 @@
   </PropertyGroup>
   <ItemGroup>
     <FrameworkReference Include="Microsoft.AspNetCore.App" />
-<<<<<<< HEAD
     <PackageReference Include="CK.Cris.Typescript" Version="0.0.0--05hg4x4-develop" />
     <PackageReference Include="CK.Cris.AspNet" Version="0.0.0--05hg4x4-develop" />
-=======
-    <PackageReference Include="CK.Cris.Typescript" Version="0.0.0--05gguld-explo" />
-    <PackageReference Include="CK.Cris.AspNet" Version="0.0.0--05gguld-explo" />
->>>>>>> 8c3ebd8c
   </ItemGroup>
   <ItemGroup>
     <ProjectReference Include="..\CK.Observable.League\CK.Observable.League.csproj" />
