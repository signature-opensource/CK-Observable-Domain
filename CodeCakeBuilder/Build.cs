
<<<<<<< HEAD
=======
using Cake.Npm.RunScript;

>>>>>>> 9f733e65
using Cake.Npm.RunScript;
using Cake.Common.IO;
using Cake.Common.Solution;
using Cake.Core;
using Cake.Core.Diagnostics;
using SimpleGitVersion;
using System.Linq;

namespace CodeCake
{
    /// <summary>
    /// Standard build "script".
    /// </summary>
    
    public partial class Build : CodeCakeHost
    {
        public Build()
        {
            Cake.Log.Verbosity = Verbosity.Diagnostic;
            StandardGlobalInfo globalInfo = CreateStandardGlobalInfo()
                                                .AddDotnet()
                                                .AddNPM()
                                                .SetCIBuildTag();
            Task( "Check-Repository" )
                .Does( () =>
                {
                    globalInfo.TerminateIfShouldStop();
                } );

            Task( "Clean" )
                .IsDependentOn( "Check-Repository" )
                .Does( () =>
                {
                    globalInfo.GetDotnetSolution().Clean();
                    globalInfo.GetNPMSolution().Clean();
                } );


            Task( "Build" )
                .IsDependentOn( "Check-Repository" )
                .IsDependentOn( "Clean" )
                .Does( () =>
                {
                    globalInfo.GetDotnetSolution().Build();
                    globalInfo.GetNPMSolution().Build();
                } );

            Task( "Unit-Testing" )
                .IsDependentOn( "Build" )
                .WithCriteria( () => Cake.InteractiveMode() == InteractiveMode.NoInteraction
                                     || Cake.ReadInteractiveOption( "RunUnitTests", "Run Unit Tests?", 'Y', 'N' ) == 'Y' )
               .Does( () =>
               {
                   var testProjects = globalInfo.GetDotnetSolution().Projects.Where( p => p.Name.EndsWith( ".Tests" )
                                                                                          && !p.Path.Segments.Contains( "Integration" ) );
                   globalInfo.GetDotnetSolution().Test( testProjects );
                   globalInfo.GetNPMSolution().Test();
               } );

            Task( "Create-Packages" )
                .WithCriteria( () => globalInfo.IsValid )
                .IsDependentOn( "Unit-Testing" )
                .Does( () =>
                {
                    globalInfo.GetDotnetSolution().Pack();
                    globalInfo.GetNPMSolution().Pack();
                } );

            Task( "Push-Packages" )
                .WithCriteria( () => globalInfo.IsValid )
                .IsDependentOn( "Create-Packages" )
                .Does( async () =>
                {
<<<<<<< HEAD
                    /* Please add async on the Does: .Does( async() => ...) above.*/await globalInfo.PushArtifactsAsync();
=======
                    await globalInfo.PushArtifactsAsync();
>>>>>>> 9f733e65
                } );

            // The Default task for this script can be set here.
            Task( "Default" )
                .IsDependentOn( "Push-Packages" );

        }


    }
}<|MERGE_RESOLUTION|>--- conflicted
+++ resolved
@@ -1,9 +1,6 @@
 
-<<<<<<< HEAD
-=======
 using Cake.Npm.RunScript;
 
->>>>>>> 9f733e65
 using Cake.Npm.RunScript;
 using Cake.Common.IO;
 using Cake.Common.Solution;
@@ -77,11 +74,7 @@
                 .IsDependentOn( "Create-Packages" )
                 .Does( async () =>
                 {
-<<<<<<< HEAD
-                    /* Please add async on the Does: .Does( async() => ...) above.*/await globalInfo.PushArtifactsAsync();
-=======
                     await globalInfo.PushArtifactsAsync();
->>>>>>> 9f733e65
                 } );
 
             // The Default task for this script can be set here.
