--- conflicted
+++ resolved
@@ -1,14 +1,8 @@
 <Project>
   <ItemGroup>
-<<<<<<< HEAD
-    <PackageReference Update="CK.DeviceModel" Version="0.0.0--03haexl-vnext" />
-    <PackageReference Update="CK.StObj.Model" Version="16.1.0" />
-    <PackageReference Update="Microsoft.Extensions.DependencyInjection" Version="3.1.10" />
-=======
-    <PackageReference Update="CK.DeviceModel" Version="1.0.0-r08" />
+    <PackageReference Update="CK.DeviceModel" Version="0.0.0--03i9na3-vnext" />
     <PackageReference Update="CK.StObj.Model" Version="17.0.0" />
     <PackageReference Update="Microsoft.Extensions.DependencyInjection" Version="3.1.19" />
->>>>>>> 6d0efcc6
     <PackageReference Update="System.Threading.Channels" Version="4.7.1" />
     <PackageReference Update="CK.Testing.Monitoring" Version="2.2.0" />
     <PackageReference Update="FluentAssertions" Version="5.10.3" />
