<Project>
  <ItemGroup>
<<<<<<< HEAD
    <PackageReference Update="CK.DeviceModel" Version="0.0.0--03ivpcc-vnext" />
    <PackageReference Update="CK.StObj.Model" Version="17.0.1" />
=======
    <PackageReference Update="CK.DeviceModel" Version="1.0.0-r09" />
    <PackageReference Update="CK.StObj.Model" Version="18.0.0" />
>>>>>>> 9f733e65
    <PackageReference Update="System.Threading.Channels" Version="4.7.1" />
    <PackageReference Update="Microsoft.Extensions.DependencyInjection" Version="3.1.19" />
    <PackageReference Update="Microsoft.Extensions.Hosting" Version="3.1.19" />
    <PackageReference Update="CK.Testing.Monitoring" Version="2.2.1" />
    <PackageReference Update="FluentAssertions" Version="5.10.3" />
    <PackageReference Update="Microsoft.NET.Test.Sdk" Version="16.8.3" />
    <PackageReference Update="NUnit" Version="3.13.2" />
    <PackageReference Update="NUnit3TestAdapter" Version="3.17.0" />
    <PackageReference Update="Fody" Version="6.6.0" />
    <PackageReference Update="PropertyChanged.Fody" Version="3.4.0" />
    <PackageReference Update="Microsoft.VisualStudio.Threading.Analyzers" Version="17.0.64" />
  </ItemGroup>
</Project><|MERGE_RESOLUTION|>--- conflicted
+++ resolved
@@ -1,12 +1,7 @@
 <Project>
   <ItemGroup>
-<<<<<<< HEAD
     <PackageReference Update="CK.DeviceModel" Version="0.0.0--03ivpcc-vnext" />
-    <PackageReference Update="CK.StObj.Model" Version="17.0.1" />
-=======
-    <PackageReference Update="CK.DeviceModel" Version="1.0.0-r09" />
     <PackageReference Update="CK.StObj.Model" Version="18.0.0" />
->>>>>>> 9f733e65
     <PackageReference Update="System.Threading.Channels" Version="4.7.1" />
     <PackageReference Update="Microsoft.Extensions.DependencyInjection" Version="3.1.19" />
     <PackageReference Update="Microsoft.Extensions.Hosting" Version="3.1.19" />
