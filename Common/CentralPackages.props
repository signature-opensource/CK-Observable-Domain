--- conflicted
+++ resolved
@@ -1,13 +1,7 @@
 <Project>
   <ItemGroup>
-<<<<<<< HEAD
     <PackageReference Update="CK.DeviceModel" Version="0.0.0--03i9na3-vnext" />
-    <PackageReference Update="CK.StObj.Model" Version="17.0.0" />
-    <PackageReference Update="Microsoft.Extensions.DependencyInjection" Version="3.1.19" />
-=======
-    <PackageReference Update="CK.DeviceModel" Version="1.0.0-r09" />
     <PackageReference Update="CK.StObj.Model" Version="17.0.1" />
->>>>>>> 9c448f1b
     <PackageReference Update="System.Threading.Channels" Version="4.7.1" />
     <PackageReference Update="Microsoft.Extensions.DependencyInjection" Version="3.1.19" />
     <PackageReference Update="Microsoft.Extensions.Hosting" Version="3.1.19" />
