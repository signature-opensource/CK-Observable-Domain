﻿<Project>

  <!--<BasicDefinitions>: provides simple and useful definitions.-->
  <PropertyGroup>
    <!-- Simple IsTestProject and IsInTestsFolder variables. -->
    <IsTestProject Condition=" '$(IsTestProject)' == '' And $(MSBuildProjectName.EndsWith('.Tests'))">true</IsTestProject>
    <IsInTestsFolder Condition="$(MSBuildProjectDirectory.Contains('\Tests\')) Or $(MSBuildProjectDirectory.Contains('/Tests/'))">true</IsInTestsFolder>
    <!-- SolutionDir is defined by Visual Studio, we unify the behavior here. -->
<<<<<<< HEAD
    <SolutionDir Condition=" $(SolutionDir) == '' ">$([System.IO.Path]::GetDirectoryName($([System.IO.Path]::GetDirectoryName($(MSBuildThisFileDirectory)))))\</SolutionDir>
    <!-- Using Microsoft.Build.CentralPackageVersions: this avoids the Packages.props at the root of the repository. -->
    <CentralPackagesFile>$(MSBuildThisFileDirectory)CentralPackages.props</CentralPackagesFile>
=======
    <SolutionDir Condition=" '$(SolutionDir)' == '' ">$([System.IO.Path]::GetDirectoryName($([System.IO.Path]::GetDirectoryName($(MSBuildThisFileDirectory)))))/</SolutionDir>
    <!-- CakeBuild is obsolete: the new standard ContinuousIntegrationBuild should be used. -->
    <ContinuousIntegrationBuild Condition=" '$(CakeBuild)' == 'true' ">true</ContinuousIntegrationBuild>
    <!-- Always enable Deterministic build. -->
    <Deterministic>true</Deterministic>
    <!-- Always allow the repository url to appear in the nuget package. -->
    <PublishRepositoryUrl>true</PublishRepositoryUrl>
    <!-- InformationalVersion is either the Zero version or provided by the CodeCakeBuilder when in CI build). -->
    <IncludeSourceRevisionInInformationalVersion>false</IncludeSourceRevisionInInformationalVersion>
    <!-- Always embedds the .pdb in the nuget package.
       TODO: When using SourceLink, we should follow the guidelines here: https://github.com/dotnet/sourcelink#using-source-link-in-net-projects
             (only for packages that are ultimately uploaded to nuget.org). -->
    <AllowedOutputExtensionsInPackageBuildOutputFolder>$(AllowedOutputExtensionsInPackageBuildOutputFolder);.pdb</AllowedOutputExtensionsInPackageBuildOutputFolder>
>>>>>>> bd442ae5
  </PropertyGroup>
  <ItemGroup>
    <SourceRoot Include="$(SolutionDir)" />
  </ItemGroup>
  <!--</BasicDefinitions>-->

  <!--<StandardProperties>-->
  <PropertyGroup>
    <RepositoryUrl>https://gitlab.com/Signature-Code/CK-Observable-Domain</RepositoryUrl>
    <ProductName>SC</ProductName>
    <Company>Signature Code</Company>
    <Authors>Signature Code</Authors>
    <Copyright>Copyright Signature-Code 2007-$([System.DateTime]::UtcNow.ToString("yyyy"))</Copyright>
    <RepositoryType>git</RepositoryType>
    <!--Removes annoying Pack warning: The package version ... uses SemVer 2.0.0 or components of SemVer 1.0.0 that are not supported on legacy clients...-->
    <NoWarn>NU5105</NoWarn>
  </PropertyGroup>
  <!--</StandardProperties>-->

  <!--<ZeroVersion>: When not building from the CI, assemblies always use the ZeroVersion (see CSemVer.InformationalVersion).-->
  <PropertyGroup Condition=" '$(ContinuousIntegrationBuild)' != 'true' ">
    <Version>0.0.0-0</Version>
    <AssemblyVersion>0.0.0</AssemblyVersion>
    <FileVersion>0.0.0.0</FileVersion>
    <InformationalVersion>0.0.0-0/0000000000000000000000000000000000000000/0001-01-01 00:00:00Z</InformationalVersion>
  </PropertyGroup>
  <!--</ZeroVersion>-->

  <!--<GenerateDocumentation>: When in IsInTestsFolder and in Release or during ContinuousIntegrationBuild builds. Each project can override GenerateDocumentationFile property. -->
  <PropertyGroup Condition=" '$(GenerateDocumentationFile)' == '' And '$(IsInTestsFolder)' != 'true' And ('$(ContinuousIntegrationBuild)' == 'true' Or '$(Configuration)' == 'Release') ">
    <GenerateDocumentationFile>true</GenerateDocumentationFile>
  </PropertyGroup>
  <!--</GenerateDocumentation>-->

  <PropertyGroup Condition=" '$(CakeBuild)' == 'true' ">
    <AllowedOutputExtensionsInPackageBuildOutputFolder>$(AllowedOutputExtensionsInPackageBuildOutputFolder);.pdb</AllowedOutputExtensionsInPackageBuildOutputFolder>
  </PropertyGroup>
  
</Project><|MERGE_RESOLUTION|>--- conflicted
+++ resolved
@@ -6,11 +6,6 @@
     <IsTestProject Condition=" '$(IsTestProject)' == '' And $(MSBuildProjectName.EndsWith('.Tests'))">true</IsTestProject>
     <IsInTestsFolder Condition="$(MSBuildProjectDirectory.Contains('\Tests\')) Or $(MSBuildProjectDirectory.Contains('/Tests/'))">true</IsInTestsFolder>
     <!-- SolutionDir is defined by Visual Studio, we unify the behavior here. -->
-<<<<<<< HEAD
-    <SolutionDir Condition=" $(SolutionDir) == '' ">$([System.IO.Path]::GetDirectoryName($([System.IO.Path]::GetDirectoryName($(MSBuildThisFileDirectory)))))\</SolutionDir>
-    <!-- Using Microsoft.Build.CentralPackageVersions: this avoids the Packages.props at the root of the repository. -->
-    <CentralPackagesFile>$(MSBuildThisFileDirectory)CentralPackages.props</CentralPackagesFile>
-=======
     <SolutionDir Condition=" '$(SolutionDir)' == '' ">$([System.IO.Path]::GetDirectoryName($([System.IO.Path]::GetDirectoryName($(MSBuildThisFileDirectory)))))/</SolutionDir>
     <!-- CakeBuild is obsolete: the new standard ContinuousIntegrationBuild should be used. -->
     <ContinuousIntegrationBuild Condition=" '$(CakeBuild)' == 'true' ">true</ContinuousIntegrationBuild>
@@ -24,7 +19,6 @@
        TODO: When using SourceLink, we should follow the guidelines here: https://github.com/dotnet/sourcelink#using-source-link-in-net-projects
              (only for packages that are ultimately uploaded to nuget.org). -->
     <AllowedOutputExtensionsInPackageBuildOutputFolder>$(AllowedOutputExtensionsInPackageBuildOutputFolder);.pdb</AllowedOutputExtensionsInPackageBuildOutputFolder>
->>>>>>> bd442ae5
   </PropertyGroup>
   <ItemGroup>
     <SourceRoot Include="$(SolutionDir)" />
@@ -59,8 +53,4 @@
   </PropertyGroup>
   <!--</GenerateDocumentation>-->
 
-  <PropertyGroup Condition=" '$(CakeBuild)' == 'true' ">
-    <AllowedOutputExtensionsInPackageBuildOutputFolder>$(AllowedOutputExtensionsInPackageBuildOutputFolder);.pdb</AllowedOutputExtensionsInPackageBuildOutputFolder>
-  </PropertyGroup>
-  
 </Project>