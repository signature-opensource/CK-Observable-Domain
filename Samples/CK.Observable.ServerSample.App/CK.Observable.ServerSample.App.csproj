<Project Sdk="Microsoft.NET.Sdk">

  <PropertyGroup>
    <TargetFramework>net6.0</TargetFramework>
    <Nullable>enable</Nullable>
    <IsPackable>false</IsPackable>
  </PropertyGroup>

  <ItemGroup>
<<<<<<< HEAD
    <PackageReference Include="CK.AspNet.Auth" Version="18.0.1--0000-develop" />
    <PackageReference Include="CK.Cris.TypeScript" Version="0.15.1--0001-develop" />
    <PackageReference Include="CK.Cris.AspNet" Version="0.15.1--0001-develop" />
    <PackageReference Include="CK.Monitoring.Hosting" Version="16.0.1--0000-develop" />
    <PackageReference Include="CK.WeakAssemblyNameResolver" Version="0.6.0" />
    <PackageReference Include="Fody" Version="6.6.4" PrivateAssets="All" />
    <PackageReference Include="PropertyChanged.Fody" Version="3.3.1" PrivateAssets="All" />
=======
    <PackageReference Include="CK.AspNet.Auth" Version="18.0.1--0008-develop" />
    <PackageReference Include="CK.Cris.TypeScript" Version="0.15.1--0009-develop" />
    <PackageReference Include="CK.Cris.AspNet" Version="0.15.1--0009-develop" />
    <PackageReference Include="CK.Monitoring.Hosting" Version="16.0.1--0007-develop" />
    <PackageReference Include="CK.WeakAssemblyNameResolver" Version="0.6.0" />
    <PackageReference Include="Fody" Version="6.6.4" PrivateAssets="All" />
    <PackageReference Include="PropertyChanged.Fody" Version="4.1.0" PrivateAssets="All" />
>>>>>>> 9fb990f4
  </ItemGroup>

  <ItemGroup>
    <ProjectReference Include="..\..\CK.Observable.DefaultMQTTObservableServer\CK.Observable.DefaultMQTTObservableServer.csproj" />
    <ProjectReference Include="..\..\CK.Observable.SignalRWatcher\CK.Observable.SignalRWatcher.csproj" />
  </ItemGroup>

</Project><|MERGE_RESOLUTION|>--- conflicted
+++ resolved
@@ -7,15 +7,6 @@
   </PropertyGroup>
 
   <ItemGroup>
-<<<<<<< HEAD
-    <PackageReference Include="CK.AspNet.Auth" Version="18.0.1--0000-develop" />
-    <PackageReference Include="CK.Cris.TypeScript" Version="0.15.1--0001-develop" />
-    <PackageReference Include="CK.Cris.AspNet" Version="0.15.1--0001-develop" />
-    <PackageReference Include="CK.Monitoring.Hosting" Version="16.0.1--0000-develop" />
-    <PackageReference Include="CK.WeakAssemblyNameResolver" Version="0.6.0" />
-    <PackageReference Include="Fody" Version="6.6.4" PrivateAssets="All" />
-    <PackageReference Include="PropertyChanged.Fody" Version="3.3.1" PrivateAssets="All" />
-=======
     <PackageReference Include="CK.AspNet.Auth" Version="18.0.1--0008-develop" />
     <PackageReference Include="CK.Cris.TypeScript" Version="0.15.1--0009-develop" />
     <PackageReference Include="CK.Cris.AspNet" Version="0.15.1--0009-develop" />
@@ -23,7 +14,6 @@
     <PackageReference Include="CK.WeakAssemblyNameResolver" Version="0.6.0" />
     <PackageReference Include="Fody" Version="6.6.4" PrivateAssets="All" />
     <PackageReference Include="PropertyChanged.Fody" Version="4.1.0" PrivateAssets="All" />
->>>>>>> 9fb990f4
   </ItemGroup>
 
   <ItemGroup>
