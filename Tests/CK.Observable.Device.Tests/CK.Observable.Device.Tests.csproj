--- conflicted
+++ resolved
@@ -12,11 +12,7 @@
     <PackageReference Include="NUnit" Version="3.13.3" />
     <PackageReference Include="NUnit3TestAdapter" PrivateAssets="all" Version="4.2.1" />
     <PackageReference Include="Fody" PrivateAssets="all" Version="6.6.4" />
-<<<<<<< HEAD
-    <PackageReference Include="PropertyChanged.Fody" PrivateAssets="all" Version="4.0.3" />
-=======
     <PackageReference Include="PropertyChanged.Fody" PrivateAssets="all" Version="4.1.0" />
->>>>>>> 9fb990f4
   </ItemGroup>
   <ItemGroup>
     <ProjectReference Include="..\..\CK.Observable.Device\CK.Observable.Device.csproj" />
