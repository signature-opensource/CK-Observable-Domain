--- conflicted
+++ resolved
@@ -61,15 +61,9 @@
         // Here the Device exists but not the ObservableDevice.
         await obs.ModifyThrowAsync( TestHelper.Monitor, () =>
         {
-<<<<<<< HEAD
-            obs.Root.Host.Devices.Keys.ShouldContain( "TheOne" );
-            obs.Root.Host.Devices["TheOne"].Object.ShouldBeNull( "No ObservableObject yet." );
-            obs.Root.Host.Devices["TheOne"].Status.ShouldBe( DeviceControlStatus.HasSharedControl );
-=======
             obs.Root.Host.Devices.Should().ContainKey( "TheOne" );
             obs.Root.Host.Devices["TheOne"].Object.Should().BeNull( "No ObservableObject yet." );
             obs.Root.Host.Devices["TheOne"].Status.Should().BeNull( "Since Object is null, DeviceControlStatus property also returns null." );
->>>>>>> 13606ce6
         } );
 
         // Now we create the TheOne ObservableObject.
@@ -143,17 +137,10 @@
         obs.HasWaitingSidekicks.ShouldBeTrue();
         await obs.ModifyThrowAsync( TestHelper.Monitor, () =>
         {
-<<<<<<< HEAD
-            obs.Root.Host.Devices.Keys.ShouldContain( "TheOne", "The host is synchronized." );
-            obs.Root.Host.Devices["TheOne"].Object.ShouldBeNull( "No ObservableObject yet." );
-            obs.Root.Host.Devices["TheOne"].Status.ShouldBe( DeviceControlStatus.HasSharedControl );
-            obs.Root.Host.Devices["TheOne"].IsRunning.ShouldBeFalse();
-=======
             obs.Root.Host.Devices.Should().ContainKey( "TheOne", "The host is synchronized." );
             obs.Root.Host.Devices["TheOne"].Object.Should().BeNull( "No ObservableObject yet." );
             obs.Root.Host.Devices["TheOne"].Status.Should().BeNull( "Since Object is null, DeviceControlStatus property also returns null." );
             obs.Root.Host.Devices["TheOne"].IsRunning.Should().BeFalse();
->>>>>>> 13606ce6
         } );
         Debug.Assert( lastEvents != null );
         lastEvents.Select( e => e.ToString() ).ShouldBe( [
