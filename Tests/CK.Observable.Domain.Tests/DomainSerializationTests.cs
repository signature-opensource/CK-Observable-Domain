using CK.Core;
using CK.Observable.Domain.Tests.Sample;
using FluentAssertions;
using NUnit.Framework;
using System;
using System.Collections.Generic;
using System.IO;
using System.Linq;
using System.Threading;
using static CK.Testing.MonitorTestHelper;

namespace CK.Observable.Domain.Tests
{
    [TestFixture]
    public class DomainSerializationTests
    {
        [Test]
        public void simple_serialization()
        {
            using var domain = new ObservableDomain( TestHelper.Monitor, "TEST", startTimer: false );
            domain.Modify( TestHelper.Monitor, () =>
            {
                var car = new Car( "Hello" );
                car.TestSpeed = 10;
            } ).Success.Should().BeTrue();

            using var d2 = TestHelper.SaveAndLoad( domain );
            domain.IsDisposed.Should().BeTrue( "SaveAndLoad disposed it." );

            IReadOnlyList<ObservableEvent>? events = null;
            d2.OnSuccessfulTransaction += ( d, ev ) => events = ev.Events;

            var c = d2.AllObjects.OfType<Car>().Single();
            c.Name.Should().Be( "Hello" );
            c.TestSpeed.Should().Be( 10 );

            d2.Modify( TestHelper.Monitor, () =>
            {
                c.TestSpeed = 10000;
            } ).Success.Should().BeTrue();
            events.Should().HaveCount( 1 );
        }

        [Test]
        public void serialization_with_mutiple_types()
        {
            using var domain = new ObservableDomain( TestHelper.Monitor, nameof( serialization_with_mutiple_types ), startTimer: true );
            MultiPropertyType defValue = null;
            domain.Modify( TestHelper.Monitor, () =>
            {
                defValue = new MultiPropertyType();
                var other = new MultiPropertyType();
                domain.AllObjects.First().Should().BeSameAs( defValue );
                domain.AllObjects.ElementAt( 1 ).Should().BeSameAs( other );
            } );

            using var d2 = TestHelper.SaveAndLoad( domain );
            d2.AllObjects.OfType<MultiPropertyType>().All( o => o.Equals( defValue ) );

            d2.Modify( TestHelper.Monitor, () =>
            {
                var other = d2.AllObjects.OfType<MultiPropertyType>().ElementAt( 1 );
                other.ChangeAll( "Changed", 3, Guid.NewGuid() );
            } );
            d2.AllObjects.First().Should().Match( o => o.Equals( defValue ) );
            d2.AllObjects.ElementAt( 1 ).Should().Match( o => !o.Equals( defValue ) );

            using( var d3 = TestHelper.SaveAndLoad( d2 ) )
            {
                d3.AllObjects.First().Should().Match( o => o.Equals( defValue ) );
                d3.AllObjects.ElementAt( 1 ).Should().Match( o => !o.Equals( defValue ) );
            }
        }

        [Test]
        public void with_cycle_serialization()
        {
            using var domain = new ObservableDomain( TestHelper.Monitor, nameof( with_cycle_serialization ), startTimer: true );
            domain.Modify( TestHelper.Monitor, () =>
            {
                var g = new Garage();
                g.CompanyName = "Hello";
                var car = new Car( "1" );
                var m = new Mechanic( g ) { FirstName = "Hela", LastName = "Bas" };
                m.CurrentCar = car;
            } );
            using var d2 = TestHelper.SaveAndLoad( domain );
            var g1 = domain.AllObjects.OfType<Garage>().Single();
            var g2 = d2.AllObjects.OfType<Garage>().Single();
            g2.CompanyName.Should().Be( g1.CompanyName );
            g2.OId.Should().Be( g1.OId );
        }


        [Test]
        public void with_cycle_serialization_between_2_objects()
        {
            using var domain = new ObservableDomain( TestHelper.Monitor, nameof( with_cycle_serialization_between_2_objects ), startTimer: true );
            domain.Modify( TestHelper.Monitor, () =>
            {
                var p1 = new Person() { FirstName = "A" };
                var p2 = new Person() { FirstName = "B", Friend = p1 };
                p1.Friend = p2;
            } );
            using var d2 = TestHelper.SaveAndLoad( domain );
            var pA1 = domain.AllObjects.OfType<Person>().Single( p => p.FirstName == "A" );
            var pB1 = domain.AllObjects.OfType<Person>().Single( p => p.FirstName == "B" );

            pA1.Friend.Should().BeSameAs( pB1 );
            pB1.Friend.Should().BeSameAs( pA1 );

            var pA2 = d2.AllObjects.OfType<Person>().Single( p => p.FirstName == "A" );
            var pB2 = d2.AllObjects.OfType<Person>().Single( p => p.FirstName == "B" );

            pA2.Friend.Should().BeSameAs( pB2 );
            pB2.Friend.Should().BeSameAs( pA2 );
        }

        [Test]
        public void ultimate_cycle_serialization()
        {
            using var domain = new ObservableDomain( TestHelper.Monitor, nameof( ultimate_cycle_serialization ), startTimer: true );
            domain.Modify( TestHelper.Monitor, () =>
            {
                var p = new Person() { FirstName = "P" };
                p.Friend = p;
            } );
            using var d2 = TestHelper.SaveAndLoad( domain );
            var p1 = domain.AllObjects.OfType<Person>().Single();
            p1.Friend.Should().BeSameAs( p1 );

            var p2 = d2.AllObjects.OfType<Person>().Single();
            p2.Friend.Should().BeSameAs( p2 );
        }

        [Test]
        public void sample_graph_serialization_inside_read_or_write_locks()
        {
            using( var domain = Sample.SampleDomain.CreateSample() )
            {
                using( var d2 = TestHelper.SaveAndLoad( domain, skipDomainDispose: true ) )
                {
                    Sample.SampleDomain.CheckSampleGarage1( d2 );
                }

                using( domain.AcquireReadLock() )
                {
                    using( var d = TestHelper.SaveAndLoad( domain, skipDomainDispose: true ) )
                    {
                        Sample.SampleDomain.CheckSampleGarage1( d );
                    }
                }

                domain.Modify( TestHelper.Monitor, () =>
                {
                    using( var d = TestHelper.SaveAndLoad( domain, skipDomainDispose: true ) )
                    {
                        Sample.SampleDomain.CheckSampleGarage1( d );
                    }
                } );
            }
        }


        [SerializationVersion( 0 )]
        public class LoadHookTester : ObservableObject
        {
            public LoadHookTester()
            {

            }

            LoadHookTester( IBinaryDeserializer r, TypeReadInfo? info )
                : base( RevertSerialization.Default )
            {
                Count = r.ReadInt32();
            }

            void Write( BinarySerializer w )
            {
                w.Write( Count );
            }

            public int Count { get; private set; }

            public ObservableTimer Timer { get; }
 
        }

        [Test]
        public void persisting_disposed_objects_reference_tracking()
        {
            // Will be disposed by SaveAndLoad.
            var d = new ObservableDomain( TestHelper.Monitor, nameof( loadHooks_can_skip_the_TimedEvents_update ), startTimer: true );
            d.Modify( TestHelper.Monitor, () =>
            {
                var list = new ObservableList<object>();
                var timer = new ObservableTimer( DateTime.UtcNow.AddDays( 1 ) );
                var reminder = new ObservableReminder( DateTime.UtcNow.AddDays( 1 ) );
                var obsOject = new Person();
                // CumulateUnloadedTime changes the CumulativeOffset at reload: serialization cannot be idempotent.
                var intObject = new SuspendableClock() { CumulateUnloadedTime = false };
                list.Add( timer );
                list.Add( reminder );
                list.Add( obsOject );
                list.Add( intObject );
            } );

            // This reloads the domain instance.
            ObservableDomain.IdempotenceSerializationCheck( TestHelper.Monitor, d );

            // This disposes the domain and returns a brand new one. This doesn't throw.
            using var d2 = TestHelper.SaveAndLoad( d, saveDisposed: SaveDestroyedObjectBehavior.Throw );

            d2.Modify( TestHelper.Monitor, () =>
            {
                var list = d2.AllObjects.OfType<ObservableList<object>>().Single();

                int i = 0;
                var timer = (ObservableTimer)list[i++]; timer.Destroy();
                var reminder = (ObservableReminder)list[i++]; reminder.Destroy();
                var obsOject = (Person)list[i++]; obsOject.Destroy();
                var intObject = (SuspendableClock)list[i++]; intObject.Destroy();
            } );
            ObservableDomain.IdempotenceSerializationCheck( TestHelper.Monitor, d2 );

            d2.Modify( TestHelper.Monitor, () =>
            {
                var list = d2.AllObjects.OfType<ObservableList<object>>().Single();
                list.Count.Should().Be( 4 );
                foreach( IDestroyableObject o in list )
                {
                    o.IsDestroyed.Should().BeTrue();
                }
            } ).Success.Should().BeTrue();

<<<<<<< HEAD
            TestHelper.Invoking( x => x.SaveAndLoad( d2, saveDisposed: SaveDestroyedObjectBehavior.Throw ) )
                .Should().Throw<CKException>()
                .WithMessage( "Found 4 disposed objects: 1 instances of 'ObservableTimer', 1 instances of 'ObservableReminder', 1 instances of 'Person', 1 instances of 'SuspendableClock'." );
=======
            d2.CurrentObjectTracking.ReferencedDestroyed.Should().HaveCount( 4 );
>>>>>>> 54dcf013
        }


        [Test]
        public void loadHooks_can_skip_the_TimedEvents_update()
        {
            ElapsedFired = false;

            using var d = new ObservableDomain( TestHelper.Monitor, nameof( loadHooks_can_skip_the_TimedEvents_update ), startTimer: true );
            d.Modify( TestHelper.Monitor, () =>
            {
                var r = new ObservableReminder( DateTime.UtcNow.AddMilliseconds( 100 ) );
                r.Elapsed += OnElapsedFire;
                d.TimeManager.Reminders.Single().Should().BeSameAs( r );
                r.IsActive.Should().BeTrue();
            } );
            using var d2 = TestHelper.SaveAndLoad( d, startTimer: false, pauseMilliseconds: 150 );
            d.IsDisposed.Should().BeTrue();

            using( d2.AcquireReadLock() )
            {
                d2.TimeManager.Reminders.Single().IsActive.Should().BeTrue( "Not triggered by Load." );
            }
            Thread.Sleep( 100 );
            using( d2.AcquireReadLock() )
            {
                d2.TimeManager.Reminders.Single().IsActive.Should().BeTrue( "Will be triggered at the start of the next Modify." );
            }
            d2.Modify( TestHelper.Monitor, () =>
            {
                d2.TimeManager.Reminders.Single().IsActive.Should().BeFalse();
                ElapsedFired.Should().BeTrue();
            } );
        }

        static bool ElapsedFired = false;
        static void OnElapsedFire( object sender, ObservableReminderEventArgs e )
        {
            ElapsedFired = true;
        }
    }
}<|MERGE_RESOLUTION|>--- conflicted
+++ resolved
@@ -234,13 +234,7 @@
                 }
             } ).Success.Should().BeTrue();
 
-<<<<<<< HEAD
-            TestHelper.Invoking( x => x.SaveAndLoad( d2, saveDisposed: SaveDestroyedObjectBehavior.Throw ) )
-                .Should().Throw<CKException>()
-                .WithMessage( "Found 4 disposed objects: 1 instances of 'ObservableTimer', 1 instances of 'ObservableReminder', 1 instances of 'Person', 1 instances of 'SuspendableClock'." );
-=======
             d2.CurrentObjectTracking.ReferencedDestroyed.Should().HaveCount( 4 );
->>>>>>> 54dcf013
         }
 
 
