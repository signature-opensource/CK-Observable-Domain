using CK.Core;
using FluentAssertions;
using NUnit.Framework;
using System;
using System.Collections.Generic;
using System.IO;
using System.Linq;
using System.Text;
using System.Threading;
using static CK.Testing.MonitorTestHelper;

namespace CK.Observable.Domain.Tests
{
    [TestFixture]
    public class ObservableEventHandlerTests
    {

        #region Structure of ObservableDelegate & ObservableEventHandler

        /// <summary>
        /// Mimics the internal ObservableDelegate.
        /// </summary>
        struct D
        {
            // This is the internal delegate.
            // This MUST NOT be readonly.
            public object Ref;

            public void Set( object r ) => Ref = r;
            public bool IsSet => Ref != null;
        }

        /// <summary>
        /// Mimics the ObservableEventHandler that adapts the
        /// ObservableDelegate (in terms of delegate type).
        /// </summary>
        struct OE
        {
            /// <summary>
            /// The wrapped ObservableDelegate MUST NOT be readonly either.
            /// </summary>
            public D Del;

            public void Set( object r ) => Del.Set( r );
            public bool IsSet => Del.IsSet;
        }

        [Test]
        public void ObservableDelegate_and_ObservableEventHandler_are_structs()
        {
            var e = new OE();
            e.IsSet.Should().BeFalse();
            e.Set( this );
            e.IsSet.Should().BeTrue();
        }

        #endregion


        static EventArgs EArgs = EventArgs.Empty;
        static EventMonitoredArgs MArgs = new EventMonitoredArgs( TestHelper.Monitor );

        class MoreSpecializedEventArgs : EventMonitoredArgs
        {
            public MoreSpecializedEventArgs( IActivityMonitor m ) : base( m ) { }
        }

        static MoreSpecializedEventArgs OArgs = new MoreSpecializedEventArgs( TestHelper.Monitor );

        [Test]
        public void ObservableEventHandler_variance_when_delegate_type_fits()
        {
            {
                var h = new ObservableEventHandler<EventArgs>();
                h.HasHandlers.Should().BeFalse();
                h.Add( StaticOnEvent, nameof( StaticOnEvent ) );
                h.HasHandlers.Should().BeTrue();
                h.Invoking( _ => _.Raise( this, EArgs ) )
                    .Should().Throw<Exception>().WithMessage( "Such an ugly test...(EventArgs)" );
            }
            {
                var h = new ObservableEventHandler<EventMonitoredArgs>();
                h.HasHandlers.Should().BeFalse();
                h.Add( StaticOnEvent, nameof( StaticOnEvent ) );
                h.HasHandlers.Should().BeTrue();
                h.Invoking( _ => _.Raise( this, MArgs ) )
                    .Should().Throw<Exception>().WithMessage( "Such an ugly test...(EventMonitoredArgs)" );
            }
            {
                var h = new ObservableEventHandler<MoreSpecializedEventArgs>();
                h.HasHandlers.Should().BeFalse();
                h.Add( StaticOnEvent, nameof( StaticOnEvent ) );
                h.HasHandlers.Should().BeTrue();
                h.Invoking( _ => _.Raise( this, OArgs ) )
                    .Should().Throw<Exception>().WithMessage( "Such an ugly test...(MoreSpecializedEventArgs)" );
            }
        }

        static void StaticOnEvent( object sender, EventArgs e )
        {
            throw new Exception( "Such an ugly test...(EventArgs)" );
        }
        static void StaticOnEvent( object sender, EventMonitoredArgs e )
        {
            throw new Exception( "Such an ugly test...(EventMonitoredArgs)" );
        }
        static void StaticOnEvent( object sender, MoreSpecializedEventArgs e )
        {
            throw new Exception( "Such an ugly test...(MoreSpecializedEventArgs)" );
        }

        [Test]
        public void ObservableEventHandler_serialization_when_delegate_type_fits()
        {
            {
                var h = new ObservableEventHandler<EventArgs>();
                h.Add( StaticOnEvent, nameof( StaticOnEvent ) );
                {
                    var h2 = TestHelper.SaveAndLoadObject( h, ( x, w ) => x.Write( w ), r => new ObservableEventHandler<EventArgs>( r ) );
                    h2.HasHandlers.Should().BeTrue();
                    h2.Invoking( _ => _.Raise( this, EArgs ) )
                                            .Should().Throw<Exception>().WithMessage( "Such an ugly test...(EventArgs)" );
                }
                h.RemoveAll();
                {
                    var h2 = TestHelper.SaveAndLoadObject( h, ( x, w ) => x.Write( w ), r => new ObservableEventHandler<EventArgs>( r ) );
                    h2.HasHandlers.Should().BeFalse();
                    h2.Invoking( _ => _.Raise( this, EArgs ) )
                                            .Should().NotThrow();
                }
            }
            {
                var h = new ObservableEventHandler<EventMonitoredArgs>();
                h.Add( StaticOnEvent, nameof( StaticOnEvent ) );
                {
                    var h2 = TestHelper.SaveAndLoadObject( h, ( x, w ) => x.Write( w ), r => new ObservableEventHandler<EventMonitoredArgs>( r ) );
                    h2.HasHandlers.Should().BeTrue();
                    h2.Invoking( _ => _.Raise( this, MArgs ) )
                                            .Should().Throw<Exception>().WithMessage( "Such an ugly test...(EventMonitoredArgs)" );
                }
                h.RemoveAll();
                {
                    var h2 = TestHelper.SaveAndLoadObject( h, ( x, w ) => x.Write( w ), r => new ObservableEventHandler<EventMonitoredArgs>( r ) );
                    h2.HasHandlers.Should().BeFalse();
                    h2.Invoking( _ => _.Raise( this, MArgs ) )
                                            .Should().NotThrow();
                }
            }
            {
                var h = new ObservableEventHandler<MoreSpecializedEventArgs>();
                h.Add( StaticOnEvent, nameof( StaticOnEvent ) );
                {
                    var h2 = TestHelper.SaveAndLoadObject( h, ( x, w ) => x.Write( w ), r => new ObservableEventHandler<MoreSpecializedEventArgs>( r ) );
                    h2.HasHandlers.Should().BeTrue();
                    h2.Invoking( _ => _.Raise( this, OArgs ) )
                                            .Should().Throw<Exception>().WithMessage( "Such an ugly test...(MoreSpecializedEventArgs)" );
                }
                h.RemoveAll();
                {
                    var h2 = TestHelper.SaveAndLoadObject( h, ( x, w ) => x.Write( w ), r => new ObservableEventHandler<MoreSpecializedEventArgs>( r ) );
                    h2.HasHandlers.Should().BeFalse();
                    h2.Invoking( _ => _.Raise( this, OArgs ) )
                                            .Should().NotThrow();
                }
            }
        }

        static int _typeCalled = 0;

        static void StaticOnEventEventArgs( object sender, EventArgs e )
        {
            _typeCalled++;
        }

        static void StaticOnEventEventMonitoredArgs( object sender, EventMonitoredArgs e )
        {
            _typeCalled++;
        }

        static void StaticOnEventObservableTimedEventArgs( object sender, MoreSpecializedEventArgs e )
        {
            _typeCalled++;
        }

        [Test]
        public void ObservableEventHandler_serialization_when_delegate_type_must_be_adapted()
        {
            // Base type: nothing specific here (serialization when type fits is already tested by other tests).
            var hE = new ObservableEventHandler<EventArgs>();
            hE.Add( StaticOnEventEventArgs, nameof( StaticOnEventEventArgs ) );
            // hE.Add( StaticOnEventEventMonitoredArgs, nameof( StaticOnEventEventMonitoredArgs ) );
            // hE.Add( StaticOnEventObservableTimedEventArgs, nameof( StaticOnEventObservableTimedEventArgs ) );

            // Specialized event type: can be bound to basic EventArgs method.
            var hM = new ObservableEventHandler<EventMonitoredArgs>();
            hM.Add( StaticOnEventEventArgs, nameof( StaticOnEventEventArgs ) );
            hM.Add( StaticOnEventEventMonitoredArgs, nameof( StaticOnEventEventMonitoredArgs ) );
            // hE.Add( StaticOnEventObservableTimedEventArgs, nameof( StaticOnEventObservableTimedEventArgs ) );

            // Even more specialized event type.
            var hO = new ObservableEventHandler<MoreSpecializedEventArgs>();
            hO.Add( StaticOnEventEventArgs, nameof( StaticOnEventEventArgs ) );
            hO.Add( StaticOnEventEventMonitoredArgs, nameof( StaticOnEventEventMonitoredArgs ) );
            hO.Add( StaticOnEventObservableTimedEventArgs, nameof( StaticOnEventObservableTimedEventArgs ) );

            {
                _typeCalled = 0;
                var hM2 = TestHelper.SaveAndLoadObject( hM, ( x, w ) => x.Write( w ), r => new ObservableEventHandler<EventMonitoredArgs>( r ) );
                hM2.HasHandlers.Should().BeTrue();
                hM2.Raise( this, MArgs );
                _typeCalled.Should().Be( 2 );
            }
            {
                _typeCalled = 0;
                var hO2 = TestHelper.SaveAndLoadObject( hO, ( x, w ) => x.Write( w ), r => new ObservableEventHandler<MoreSpecializedEventArgs>( r ) );
                hO2.HasHandlers.Should().BeTrue();
                hO2.Raise( this, OArgs );
                _typeCalled.Should().Be( 3 );
            }
        }

        [Test]
        public void testing_auto_cleanup()
        {
            using( var domain = new ObservableDomain( TestHelper.Monitor, nameof( testing_auto_cleanup ), startTimer: true ) )
            {
                domain.Modify( TestHelper.Monitor, () =>
                {
                    TestCounter counter = new TestCounter();
                    Sample.Car c = new Sample.Car( "First Car" );
                    c.TestSpeedChanged += counter.Increment;

                    counter.Count.Should().Be( 0 );
                    c.TestSpeed = 89;
                    counter.Count.Should().Be( 1 );
                    counter.Destroy();
                    c.TestSpeed = 1;
                    counter.Count.Should().Be( 1 );

                    counter = new TestCounter();
                    var counter2 = new TestCounter();
                    c.TestSpeedChanged += counter.Increment;
                    c.TestSpeedChanged += counter2.Increment;
                    counter.Count.Should().Be( 0 );
                    counter2.Count.Should().Be( 0 );

                    c.TestSpeed = 89;
                    counter.Count.Should().Be( 1 );
                    counter2.Count.Should().Be( 1 );
                    counter.Destroy();
                    c.TestSpeed = 1;
                    counter.Count.Should().Be( 1 );
                    counter2.Count.Should().Be( 2 );
                    counter2.Destroy();
                    c.TestSpeed = 2;
                    counter.Count.Should().Be( 1 );
                    counter2.Count.Should().Be( 2 );

                    counter = new TestCounter();
                    counter2 = new TestCounter();
                    var counter3 = new TestCounter();
                    c.TestSpeedChanged += counter.Increment;
                    c.TestSpeedChanged += counter2.Increment;
                    c.TestSpeedChanged += counter3.Increment;
                    counter.Count.Should().Be( 0 );
                    counter2.Count.Should().Be( 0 );
                    counter3.Count.Should().Be( 0 );

                    c.TestSpeed = 89;
                    counter.Count.Should().Be( 1 );
                    counter2.Count.Should().Be( 1 );
                    counter3.Count.Should().Be( 1 );

                    counter2.Destroy();
                    c.TestSpeed = 1;
                    counter.Count.Should().Be( 2 );
                    counter2.Count.Should().Be( 1 );
                    counter3.Count.Should().Be( 2 );

                    counter3.Destroy();
                    c.TestSpeed = 2;
                    counter.Count.Should().Be( 3 );
                    counter2.Count.Should().Be( 1 );
                    counter3.Count.Should().Be( 2 );

                    counter.Destroy();
                    c.TestSpeed = 3;
                    counter.Count.Should().Be( 3 );
                    counter2.Count.Should().Be( 1 );
                    counter3.Count.Should().Be( 2 );
                } ).Success
                    .Should().BeTrue();
            }

        }


        [SerializationVersion( 0 )]
        public class PrivateHandlerObject : ObservableObject
        {
            readonly ObservableTimer _timer;
            readonly SuspendableClock _clock;

            public PrivateHandlerObject()
            {
                _timer = new ObservableTimer( DateTime.UtcNow, 20 );
                _timer.Elapsed += _timer_Elapsed;
                // CumulateUnloadedTime changes the CumulativeOffset at reload: serialization cannot be idempotent.
                _clock = new SuspendableClock() { CumulateUnloadedTime = false };
                _clock.IsActiveChanged += _clock_IsActiveChanged;
                _timer.SuspendableClock = _clock;
            }

            void _timer_Elapsed( object sender, ObservableTimerEventArgs e )
            {
                FireCount++;
            }

            void _clock_IsActiveChanged( object sender, ObservableDomainEventArgs e )
            {
                IsActive = _clock.IsActive;
            }

            public int FireCount { get; private set; }

            public bool IsActive { get; private set; }

            protected PrivateHandlerObject( RevertSerialization _ ) : base( _ ) { }

            PrivateHandlerObject( IBinaryDeserializer r, TypeReadInfo? info )
                : base( RevertSerialization.Default )
            {
                FireCount = r.ReadNonNegativeSmallInt32();
                _timer = (ObservableTimer)r.ReadObject()!;
                _clock = (SuspendableClock)r.ReadObject()!;
            }

            void Write( BinarySerializer w )
            {
                w.WriteNonNegativeSmallInt32( FireCount );
                w.WriteObject( _timer );
                w.WriteObject( _clock );
            }

        }

        [SerializationVersion( 0 )]
        public class SpecializedPrivateHandlerObject : PrivateHandlerObject
        {
            public SpecializedPrivateHandlerObject()
            {
            }

            SpecializedPrivateHandlerObject( IBinaryDeserializer r, TypeReadInfo? info )
                : base( RevertSerialization.Default )
            {
            }

            void Write( BinarySerializer w )
            {
            }

        }

        [TestCase( "UseSpecialized" )]
        [TestCase( "UseBase" )]
        public void private_event_handler_serialization( string type )
        {
            using var domain = new ObservableDomain( TestHelper.Monitor, nameof( private_event_handler_serialization ), startTimer: true );

            PrivateHandlerObject? o = null;
            domain.Modify( TestHelper.Monitor, () =>
            {
                o = type == "UseBase" ? new PrivateHandlerObject() : new SpecializedPrivateHandlerObject();

            } ).Success.Should().BeTrue();
            ObservableDomain.IdempotenceSerializationCheck( TestHelper.Monitor, domain );
        }

        [Test]
        public void ObservableEventHandler_Skip_enables_event_serialization_deletion()
        {
            var h = new ObservableEventHandler<EventArgs>();
            h.Add( StaticOnEvent, nameof( StaticOnEvent ) );
            h.Add( StaticOnEvent, nameof( StaticOnEvent ) );
            h.Add( StaticOnEvent, nameof( StaticOnEvent ) );

            using( var s = new MemoryStream() )
<<<<<<< HEAD
            using( var writer = new BinarySerializer( s, drivers: null, true ) )
=======
            using( var writer = BinarySerialization.BinarySerializer.Create( s, new BinarySerialization.BinarySerializerContext() ) )
>>>>>>> c5745f7a
            {
                writer.DebugWriteSentinel();
                h.Write( writer );
                writer.DebugWriteSentinel();
                s.Position = 0;
<<<<<<< HEAD
                using( var reader = new BinaryDeserializer( s, null, drivers: null ) )
                {
                    reader.DebugCheckSentinel();
                    ObservableEventHandler.Skip( reader );
                    reader.DebugCheckSentinel();
                }
=======
                BinarySerialization.BinaryDeserializer.Deserialize( s, new BinarySerialization.BinaryDeserializerContext(), d =>
                {
                    d.DebugReadMode();
                    d.DebugCheckSentinel();
                    ObservableEventHandler.Skip( d );
                    d.DebugCheckSentinel();
                } );
>>>>>>> c5745f7a
            }
        }
    }
}<|MERGE_RESOLUTION|>--- conflicted
+++ resolved
@@ -386,24 +386,12 @@
             h.Add( StaticOnEvent, nameof( StaticOnEvent ) );
 
             using( var s = new MemoryStream() )
-<<<<<<< HEAD
-            using( var writer = new BinarySerializer( s, drivers: null, true ) )
-=======
             using( var writer = BinarySerialization.BinarySerializer.Create( s, new BinarySerialization.BinarySerializerContext() ) )
->>>>>>> c5745f7a
             {
                 writer.DebugWriteSentinel();
                 h.Write( writer );
                 writer.DebugWriteSentinel();
                 s.Position = 0;
-<<<<<<< HEAD
-                using( var reader = new BinaryDeserializer( s, null, drivers: null ) )
-                {
-                    reader.DebugCheckSentinel();
-                    ObservableEventHandler.Skip( reader );
-                    reader.DebugCheckSentinel();
-                }
-=======
                 BinarySerialization.BinaryDeserializer.Deserialize( s, new BinarySerialization.BinaryDeserializerContext(), d =>
                 {
                     d.DebugReadMode();
@@ -411,7 +399,6 @@
                     ObservableEventHandler.Skip( d );
                     d.DebugCheckSentinel();
                 } );
->>>>>>> c5745f7a
             }
         }
     }
