--- conflicted
+++ resolved
@@ -20,46 +20,32 @@
         public static T SaveAndLoadObject<T>( this IBasicTestHelper @this, T o, Action<T,BinarySerializer> w, Func<BinaryDeserializer,T> r, ISerializerResolver serializers = null, IDeserializerResolver deserializers = null )
         {
             using( var s = new MemoryStream() )
-<<<<<<< HEAD
-            using( var writer = new BinarySerializer( s, serializers, true ) )
-=======
             using( var writer = BinarySerialization.BinarySerializer.Create( s, serializerContext ?? new BinarySerializerContext() ) )
->>>>>>> c5745f7a
             {
+                writer.DebugWriteMode( true );
+
+                var o1 = new object();
+                if( CheckObjectReferences )
+                {
+                    writer.WriteAny( o1 );
+                }
+                
                 writer.DebugWriteSentinel();
                 w( o, writer );
                 writer.DebugWriteSentinel();
                 s.Position = 0;
-<<<<<<< HEAD
-                using( var reader = new BinaryDeserializer( s, null, deserializers ) )
-                {
-                    reader.SerializationVersion = ObservableDomain.CurrentSerializationVersion;
-                    reader.DebugCheckSentinel();
-                    T result = r( reader );
-                    reader.DebugCheckSentinel();
-=======
                 return BinarySerialization.BinaryDeserializer.Deserialize( s, deserializerContext ?? new BinaryDeserializerContext(), d =>
                 {
                     d.DebugReadMode();
 
-                    object? r1 = null;
-                    if( CheckObjectReferences )
-                    {
                         r1 = d.ReadAny();
-                    }
 
                     d.DebugCheckSentinel();
                     T result = r( d );
                     d.DebugCheckSentinel();
-
-                    if( CheckObjectReferences )
-                    {
                         d.ReadAny().Should().BeSameAs( r1 );
                         var r2 = d.ReadAny();
-                        r2.Should().BeOfType<object>();
                         d.ReadAny().Should().BeSameAs( r2 );
-                    }
->>>>>>> c5745f7a
                     return result;
                 } ).GetResult();
             }
@@ -68,24 +54,16 @@
         public static object SaveAndLoadViaStandardSerialization( this IBasicTestHelper @this, object o )
         {
             using( var s = new MemoryStream() )
-<<<<<<< HEAD
-=======
             using( var writer = BinarySerialization.BinarySerializer.Create( s, serializerContext ?? new BinarySerializerContext() ) )
->>>>>>> c5745f7a
             {
                 new BinaryFormatter().Serialize( s, o );
                 s.Position = 0;
-<<<<<<< HEAD
-                return new BinaryFormatter().Deserialize( s );
-=======
                 BinarySerialization.BinaryDeserializer.Deserialize( s, deserializerContext ?? new BinaryDeserializerContext(), d =>
-                {
                     d.DebugCheckSentinel();
                     r( d );
                     d.DebugCheckSentinel();
 
                 } ).ThrowOnInvalidResult();
->>>>>>> c5745f7a
             }
         }
 
