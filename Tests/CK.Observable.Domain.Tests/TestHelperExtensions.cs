using CK.Observable;
using CK.Testing;
using FluentAssertions;
using System;
using System.Collections.Generic;
using System.IO;
using System.Reflection;
using System.Runtime.Serialization.Formatters.Binary;

namespace CK.Core
{
    static class TestHelperExtensions
    {

        public static object SaveAndLoadObject( this IBasicTestHelper @this, object o, IServiceProvider serviceProvider = null, ISerializerResolver serializers = null, IDeserializerResolver deserializers = null )
        {
            return SaveAndLoadObject( @this, o, (x,w) => w.WriteObject( x ), r => r.ReadObject(), serializers, deserializers );
        }

        public static T SaveAndLoadObject<T>( this IBasicTestHelper @this, T o, Action<T,BinarySerializer> w, Func<BinaryDeserializer,T> r, ISerializerResolver serializers = null, IDeserializerResolver deserializers = null )
        {
            using( var s = new MemoryStream() )
<<<<<<< HEAD
            using( var writer = BinarySerialization.BinarySerializer.Create( s, serializerContext ?? new BinarySerializerContext() ) )
=======
            using( var writer = new BinarySerializer( s, serializers, true ) )
>>>>>>> 42caf078
            {
                writer.DebugWriteSentinel();
                w( o, writer );
                writer.DebugWriteSentinel();
                s.Position = 0;
<<<<<<< HEAD
                return BinarySerialization.BinaryDeserializer.Deserialize( s, deserializerContext ?? new BinaryDeserializerContext(), d =>
                {
                    d.DebugReadMode();

                    object? r1 = null;
                    if( CheckObjectReferences )
                    {
                        r1 = d.ReadAny();
                    }

                    d.DebugCheckSentinel();
                    T result = r( d );
                    d.DebugCheckSentinel();

                    if( CheckObjectReferences )
                    {
                        d.ReadAny().Should().BeSameAs( r1 );
                        var r2 = d.ReadAny();
                        r2.Should().BeOfType<object>();
                        d.ReadAny().Should().BeSameAs( r2 );
                    }
=======
                using( var reader = new BinaryDeserializer( s, null, deserializers ) )
                {
                    reader.SerializationVersion = ObservableDomain.CurrentSerializationVersion;
                    reader.DebugCheckSentinel();
                    T result = r( reader );
                    reader.DebugCheckSentinel();
>>>>>>> 42caf078
                    return result;
                } ).GetResult();
            }
        }

        public static object SaveAndLoadViaStandardSerialization( this IBasicTestHelper @this, object o )
        {
            using( var s = new MemoryStream() )
<<<<<<< HEAD
            using( var writer = BinarySerialization.BinarySerializer.Create( s, serializerContext ?? new BinarySerializerContext() ) )
=======
>>>>>>> 42caf078
            {
                new BinaryFormatter().Serialize( s, o );
                s.Position = 0;
<<<<<<< HEAD
                BinarySerialization.BinaryDeserializer.Deserialize( s, deserializerContext ?? new BinaryDeserializerContext(), d =>
                {
                    d.DebugCheckSentinel();
                    r( d );
                    d.DebugCheckSentinel();

                } ).ThrowOnInvalidResult();
=======
                return new BinaryFormatter().Deserialize( s );
>>>>>>> 42caf078
            }
        }

        public class DomainTestHandler : IDisposable
        {
            public DomainTestHandler( IActivityMonitor m, string domainName, IServiceProvider serviceProvider, bool startTimer )
            {
                ServiceProvider = serviceProvider;
                Domain = new ObservableDomain( m, domainName, startTimer, serviceProvider );
            }

            public IServiceProvider ServiceProvider { get; set; }

            public ObservableDomain Domain { get; private set; }

            public void Reload( IActivityMonitor m, bool idempotenceCheck = false, int pauseReloadMilliseconds = 0 )
            {
                if( idempotenceCheck ) ObservableDomain.IdempotenceSerializationCheck( m, Domain );
                Domain = MonitorTestHelper.TestHelper.SaveAndLoad( Domain, serviceProvider: ServiceProvider, debugMode: true, pauseMilliseconds: pauseReloadMilliseconds );
            }

            public void Dispose()
            {
                Domain.Dispose();
            }
        }

        public static DomainTestHandler CreateDomainHandler( this IMonitorTestHelper @this, string domainName, IServiceProvider? serviceProvider, bool startTimer )
        {
            return new DomainTestHandler( @this.Monitor, domainName, serviceProvider, startTimer );
        }

        static ObservableDomain SaveAndLoad( IActivityMonitor m,
                                             ObservableDomain domain,
                                             string? renamed,
                                             IServiceProvider? serviceProvider,
                                             bool debugMode,
                                             bool? startTimer,
                                             int pauseMilliseconds,
                                             bool skipDomainDispose )
        {
            using( var s = new MemoryStream() )
            {
                domain.Save( m, s, debugMode: debugMode );
                if( !skipDomainDispose ) domain.Dispose();
                System.Threading.Thread.Sleep( pauseMilliseconds );
                var d = new ObservableDomain( m, renamed ?? domain.DomainName, false, serviceProvider );
                s.Position = 0;
                d.Load( m, RewindableStream.FromStream( s ), domain.DomainName, startTimer: startTimer );
                return d;
            }
        }

        public static ObservableDomain SaveAndLoad( this IMonitorTestHelper @this,
                                                    ObservableDomain domain,
                                                    string? renamed = null,
                                                    IServiceProvider? serviceProvider = null,
                                                    bool debugMode = true,
                                                    bool? startTimer = null,
                                                    int pauseMilliseconds = 0,
                                                    bool skipDomainDispose = false )
        {
            return SaveAndLoad( @this.Monitor, domain, renamed, serviceProvider, debugMode, startTimer, pauseMilliseconds, skipDomainDispose );
        }


    }
}<|MERGE_RESOLUTION|>--- conflicted
+++ resolved
@@ -20,46 +20,24 @@
         public static T SaveAndLoadObject<T>( this IBasicTestHelper @this, T o, Action<T,BinarySerializer> w, Func<BinaryDeserializer,T> r, ISerializerResolver serializers = null, IDeserializerResolver deserializers = null )
         {
             using( var s = new MemoryStream() )
-<<<<<<< HEAD
             using( var writer = BinarySerialization.BinarySerializer.Create( s, serializerContext ?? new BinarySerializerContext() ) )
-=======
-            using( var writer = new BinarySerializer( s, serializers, true ) )
->>>>>>> 42caf078
             {
                 writer.DebugWriteSentinel();
                 w( o, writer );
                 writer.DebugWriteSentinel();
                 s.Position = 0;
-<<<<<<< HEAD
                 return BinarySerialization.BinaryDeserializer.Deserialize( s, deserializerContext ?? new BinaryDeserializerContext(), d =>
                 {
                     d.DebugReadMode();
 
-                    object? r1 = null;
-                    if( CheckObjectReferences )
-                    {
                         r1 = d.ReadAny();
-                    }
 
                     d.DebugCheckSentinel();
                     T result = r( d );
                     d.DebugCheckSentinel();
-
-                    if( CheckObjectReferences )
-                    {
                         d.ReadAny().Should().BeSameAs( r1 );
                         var r2 = d.ReadAny();
-                        r2.Should().BeOfType<object>();
                         d.ReadAny().Should().BeSameAs( r2 );
-                    }
-=======
-                using( var reader = new BinaryDeserializer( s, null, deserializers ) )
-                {
-                    reader.SerializationVersion = ObservableDomain.CurrentSerializationVersion;
-                    reader.DebugCheckSentinel();
-                    T result = r( reader );
-                    reader.DebugCheckSentinel();
->>>>>>> 42caf078
                     return result;
                 } ).GetResult();
             }
@@ -68,24 +46,16 @@
         public static object SaveAndLoadViaStandardSerialization( this IBasicTestHelper @this, object o )
         {
             using( var s = new MemoryStream() )
-<<<<<<< HEAD
             using( var writer = BinarySerialization.BinarySerializer.Create( s, serializerContext ?? new BinarySerializerContext() ) )
-=======
->>>>>>> 42caf078
             {
                 new BinaryFormatter().Serialize( s, o );
                 s.Position = 0;
-<<<<<<< HEAD
                 BinarySerialization.BinaryDeserializer.Deserialize( s, deserializerContext ?? new BinaryDeserializerContext(), d =>
-                {
                     d.DebugCheckSentinel();
                     r( d );
                     d.DebugCheckSentinel();
 
                 } ).ThrowOnInvalidResult();
-=======
-                return new BinaryFormatter().Deserialize( s );
->>>>>>> 42caf078
             }
         }
 
