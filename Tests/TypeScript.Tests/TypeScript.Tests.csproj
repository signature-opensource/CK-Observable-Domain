--- conflicted
+++ resolved
@@ -4,15 +4,9 @@
     <IsPackable>false</IsPackable>
   </PropertyGroup>
   <ItemGroup>
-<<<<<<< HEAD
     <PackageReference Include="CK.Testing.NUnit" Version="13.0.1--0001-develop" />
     <PackageReference Include="CK.Testing.TypeScriptEngine" Version="0.26.1--0006-develop" />
     <PackageReference Include="CK.Cris.AspNet.Engine" Version="0.0.0--05hg4x4-develop" />
-=======
-    <PackageReference Include="CK.Testing.NUnit" Version="12.1.0" />
-    <PackageReference Include="CK.Testing.TypeScriptEngine" Version="0.0.0--05ggsg3-explo" />
-    <PackageReference Include="CK.Cris.AspNet.Engine" Version="0.0.0--05gguld-explo" />
->>>>>>> 8c3ebd8c
     <PackageReference Include="Microsoft.NET.Test.Sdk" Version="17.11.1" />
     <PackageReference Include="NUnit3TestAdapter" PrivateAssets="all" Version="4.6.0" />
   </ItemGroup>
